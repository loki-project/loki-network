--- conflicted
+++ resolved
@@ -1,6 +1,7 @@
 #ifndef LLARP_H_
 #define LLARP_H_
-#include <sys/socket.h>
+#include <stdint.h>
+#include <unistd.h>
 #ifdef __cplusplus
 extern "C"
 {
@@ -19,6 +20,14 @@
   /// llarp application context for C api
   struct llarp_main;
 
+  /// runtime options for main context from cli
+  struct llarp_main_runtime_opts
+  {
+    bool background     = false;
+    bool debug          = false;
+    bool singleThreaded = false;
+  };
+
   /// llarp_application config
   struct llarp_config;
 
@@ -31,7 +40,6 @@
   /// packet reader to recv packets from lokinet internals
   struct llarp_vpn_reader_pipe;
 
-<<<<<<< HEAD
   /// vpn io api
   /// all hooks called in native code
   /// for use with a vpn interface managed by external code
@@ -58,32 +66,24 @@
   {
     /// name of the network interface
     char ifname[64];
-    /// interface's address
-    struct sockaddr_storage ifaddr;
-    /// interface's netmask
-    struct sockaddr_storage netmask;
+    /// interface's address as string
+    char ifaddr[128];
+    /// netmask bits
+    unsigned char netmask;
   };
-=======
-  /// setup main context, returns 0 on success
-  int
-  llarp_main_setup(struct llarp_main *ptr);
-
-  /// run main context, returns 0 on success, blocks until program end
-  int
-  llarp_main_run(struct llarp_main *ptr, bool backgroundMode);
->>>>>>> 15cb49c9
 
   /// initialize llarp_vpn_io private implementation
-  void
-  llarp_vpn_io_init(struct llarp_vpn_io *io);
+  /// returns false if either parameter is nullptr
+  bool
+  llarp_vpn_io_init(struct llarp_main *m, struct llarp_vpn_io *io);
 
   /// get the packet pipe for writing IP packets to lokinet internals
-  /// can return nullptr
+  /// returns nullptr if llarp_vpn_io is nullptr or not initialized
   struct llarp_vpn_pkt_writer *
   llarp_vpn_io_packet_writer(struct llarp_vpn_io *io);
 
   /// get the packet pipe for reading IP packets from lokinet internals
-  /// can return nullptr
+  /// returns nullptr if llarp_vpn_io is nullptr or not initialized
   struct llarp_vpn_pkt_reader *
   llarp_vpn_io_packet_reader(struct llarp_vpn_io *io);
 
@@ -117,18 +117,18 @@
   /// associated info tries to give the vpn io to endpoint with name epName a
   /// deferred call to llarp_vpn_io.injected is queued unconditionally
   /// thread safe
-  void
+  bool
   llarp_main_inject_vpn_by_name(struct llarp_main *m, const char *epName,
                                 struct llarp_vpn_io *io,
                                 struct llarp_vpn_ifaddr_info info);
 
   /// give main context a vpn io on its default endpoint
-  static void
+  static bool
   llarp_main_inject_default_vpn(struct llarp_main *m, struct llarp_vpn_io *io,
                                 struct llarp_vpn_ifaddr_info info)
   {
-    llarp_main_inject_vpn_by_name(m, llarp_main_get_default_endpoint_name(m),
-                                  io, info);
+    return llarp_main_inject_vpn_by_name(
+        m, llarp_main_get_default_endpoint_name(m), io, info);
   }
 
   /// load config from file by name
@@ -141,13 +141,13 @@
 
   /// initialize application context and load config
   static struct llarp_main *
-  llarp_main_init(const char *fname, bool)
+  llarp_main_init(const char *fname)
   {
-    struct llarp_config *conf = NULL;
+    struct llarp_config *conf = 0;
     if(!llarp_config_load_file(fname, &conf))
-      return NULL;
+      return 0;
     if(conf == NULL)
-      return NULL;
+      return 0;
     return llarp_main_init_from_config(conf);
   }
 
@@ -157,8 +157,8 @@
   {
     struct llarp_config *conf;
     conf = llarp_default_config();
-    if(conf == NULL)
-      return NULL;
+    if(conf == 0)
+      return 0;
     return llarp_main_init_from_config(conf);
   }
 
@@ -168,16 +168,20 @@
 
   /// setup main context, returns 0 on success
   int
-  llarp_main_setup(struct llarp_main *ptr, bool debugMode);
+  llarp_main_setup(struct llarp_main *ptr);
 
   /// run main context, returns 0 on success, blocks until program end
   int
-  llarp_main_run(struct llarp_main *ptr);
+  llarp_main_run(struct llarp_main *ptr, struct llarp_main_runtime_opts opts);
 
   /// free main context and end all operations
   void
   llarp_main_free(struct llarp_main *ptr);
 
+  /// get version string
+  const char *
+  llarp_version();
+
 #ifdef __cplusplus
 }
 #endif
