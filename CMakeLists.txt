--- conflicted
+++ resolved
@@ -1,11 +1,7 @@
 cmake_minimum_required(VERSION 3.10)  # bionic's cmake version
 
-<<<<<<< HEAD
 # Has to be set before `project()`, and ignored on non-macos:
 set(CMAKE_OSX_DEPLOYMENT_TARGET 10.13 CACHE STRING "macOS deployment target (Apple clang only)")
-=======
-set(CMAKE_OSX_DEPLOYMENT_TARGET 10.13)  # Has to be set before `project()`, and ignored on non-macos
->>>>>>> 0d6d0ec7
 
 find_program(CCACHE_PROGRAM ccache)
 if(CCACHE_PROGRAM)
@@ -14,11 +10,7 @@
 
 set(PROJECT_NAME lokinet)
 project(${PROJECT_NAME}
-<<<<<<< HEAD
-    VERSION 0.7.0
-=======
     VERSION 0.7.1
->>>>>>> 0d6d0ec7
     DESCRIPTION "lokinet - IP packet onion router"
     LANGUAGES C CXX)
 
@@ -27,12 +19,9 @@
 add_definitions(-DLLARP_VERSION_MAJOR=${lokinet_VERSION_MAJOR})
 add_definitions(-DLLARP_VERSION_MINOR=${lokinet_VERSION_MINOR})
 add_definitions(-DLLARP_VERSION_PATCH=${lokinet_VERSION_PATCH})
-<<<<<<< HEAD
 if(RELEASE_MOTTO)
   add_definitions(-DLLARP_RELEASE_MOTTO="${RELEASE_MOTTO}")
 endif()
-=======
->>>>>>> 0d6d0ec7
 
 
 # Core options
@@ -51,11 +40,7 @@
 option(WARNINGS_AS_ERRORS "treat all warnings as errors. turn off for development, on for release" OFF)
 option(TRACY_ROOT "include tracy profiler source" OFF)
 option(WITH_TESTS "build unit tests" ON)
-<<<<<<< HEAD
 option(WITH_HIVE "build simulation stubs" OFF)
-=======
-#option(WITH_SYSTEMD ...) defined below
->>>>>>> 0d6d0ec7
 option(BUILD_PACKAGE "builds extra components for making an installer (with 'make package')" OFF)
 
 if(NOT CMAKE_BUILD_TYPE)
@@ -76,11 +61,7 @@
   message(STATUS "setting static library suffix search")
 endif()
 
-<<<<<<< HEAD
 add_definitions(-D${CMAKE_SYSTEM_NAME})
-=======
-include(cmake/basic_definitions.cmake)
->>>>>>> 0d6d0ec7
 
 if(MSVC_VERSION)
   enable_language(ASM_MASM)
@@ -99,7 +80,6 @@
 include(MacroEnsureOutOfSourceBuild)
 macro_ensure_out_of_source_build("${PROJECT_NAME} requires an out-of-source build.  Create a build directory and run 'cmake ${CMAKE_SOURCE_DIR} [options]'.")
 
-<<<<<<< HEAD
 set(CMAKE_CXX_STANDARD 17)
 
 set(CMAKE_CXX_STANDARD_REQUIRED ON)
@@ -114,9 +94,6 @@
 include(cmake/unix.cmake)
 include(cmake/check_for_std_optional.cmake)
 include(cmake/check_for_std_filesystem.cmake)
-=======
-include(cmake/unix.cmake)
->>>>>>> 0d6d0ec7
 
 if(NOT WIN32)
   if(IOS OR ANDROID)
@@ -336,17 +313,15 @@
   endif()
   if(ANDROID)
     add_subdirectory(jni)
-<<<<<<< HEAD
   endif()
 endif()
 
 add_subdirectory(docs)
 
-=======
-  endif(ANDROID)
-endif()
-
->>>>>>> 0d6d0ec7
+if(BUILD_PACKAGE)
+    include(cmake/installer.cmake)
+endif()
+
 if(BUILD_PACKAGE)
     include(cmake/installer.cmake)
 endif()