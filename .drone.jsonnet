<<<<<<< HEAD
// force change distro change
// jobs < 4 (3)
local distro = "fedora-36";
local distro_name = 'Fedora 36';
local distro_docker = 'fedora:36';
=======
local distro = "fedora-35";
local distro_name = 'Fedora 35';
local distro_docker = 'fedora:35';
>>>>>>> 167d24ff

local submodules = {
    name: 'submodules',
    image: 'drone/git',
    commands: ['git fetch --tags', 'git submodule update --init --recursive --depth=1']
};

local dnf(arch) = 'dnf -y --setopt install_weak_deps=False --setopt cachedir=/cache/'+distro+'/'+arch+'/${DRONE_STAGE_MACHINE} ';

local rpm_pipeline(image, buildarch='amd64', rpmarch='x86_64', jobs=6) = {
    kind: 'pipeline',
    type: 'docker',
    name: distro_name + ' (' + rpmarch + ')',
    platform: { arch: buildarch },
    steps: [
        submodules,
        {
            name: 'build',
            image: image,
            environment: {
                SSH_KEY: { from_secret: "SSH_KEY" },
                RPM_BUILD_NCPUS: jobs
            },
            commands: [
                'echo "Building on ${DRONE_STAGE_MACHINE}"',
                dnf(rpmarch) + 'distro-sync',
                dnf(rpmarch) + 'install rpm-build git-archive-all dnf-plugins-core ccache',
                dnf(rpmarch) + 'config-manager --add-repo https://rpm.oxen.io/fedora/oxen.repo',
                'pkg_src_base="$(rpm -q --queryformat=\'%{NAME}-%{VERSION}\n\' --specfile SPECS/lokinet.spec | head -n 1)"',
                'git-archive-all --prefix $pkg_src_base/ SOURCES/$pkg_src_base.src.tar.gz',
                dnf(rpmarch) + 'builddep --spec SPECS/lokinet.spec',
                'if [ -n "$CCACHE_DIR" ]; then mkdir -pv ~/.cache; ln -sv "$CCACHE_DIR" ~/.cache/ccache; fi',
                'rpmbuild --define "_topdir $(pwd)" -bb SPECS/lokinet.spec',
                './SPECS/ci-upload.sh ' + distro + ' ' + rpmarch,
            ],
        }
    ]
};

[
     rpm_pipeline(distro_docker),
     rpm_pipeline("arm64v8/" + distro_docker, buildarch='arm64', rpmarch="aarch64", jobs=3)
]<|MERGE_RESOLUTION|>--- conflicted
+++ resolved
@@ -1,14 +1,6 @@
-<<<<<<< HEAD
-// force change distro change
-// jobs < 4 (3)
 local distro = "fedora-36";
 local distro_name = 'Fedora 36';
 local distro_docker = 'fedora:36';
-=======
-local distro = "fedora-35";
-local distro_name = 'Fedora 35';
-local distro_docker = 'fedora:35';
->>>>>>> 167d24ff
 
 local submodules = {
     name: 'submodules',
