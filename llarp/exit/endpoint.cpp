--- conflicted
+++ resolved
@@ -127,18 +127,12 @@
           dst = net::IPPacket::TruncateV6(m_Parent->GetIfAddr());
         else
           dst = pkt.dstv4();
-        pkt.UpdateV4Address(net::IPPacket::TruncateV6(m_IP), dst);
+        pkt.UpdateIPV4Address(xhtonl(net::IPPacket::TruncateV6(m_IP)), xhtonl(dst));
       }
       else
-<<<<<<< HEAD
-        dst = pkt.dstv4();
-      pkt.UpdateIPv4Address(xhtonl(net::IPPacket::TruncateV6(m_IP)),
-                            xhtonl(dst));
-=======
-      {
-        return false;
-      }
->>>>>>> a2d01ff2
+      {
+        return false;
+      }
       m_UpstreamQueue.emplace(pkt, counter);
       m_TxRate += buf.underlying.sz;
       m_LastActive = m_Parent->Now();
