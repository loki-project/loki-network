--- conflicted
+++ resolved
@@ -1,14 +1,10 @@
 #ifndef LIBLLARP_DNSD_HPP
 #define LIBLLARP_DNSD_HPP
 
-<<<<<<< HEAD
 #include "dns.hpp" // question and dnsc
 #include "dnsc.hpp"
 #include <llarp/ev.h> // for sockaadr
-=======
 #include <string>
-#include "dnsc.hpp"
->>>>>>> cb3d3736
 
 struct dnsd_context;
 
@@ -28,7 +24,6 @@
   // request source socket
   struct sockaddr *from;
   sendto_dns_hook_func hook;  // sendto hook tbh
-<<<<<<< HEAD
   // maybe a reference to dnsd_context incase of multiple
   dnsd_context *context; // or you can access it via user (udp)
 };
@@ -64,8 +59,4 @@
 llarp_dnsd_stop(struct dnsd_context *dnsd);
 
 
-=======
-};
-
->>>>>>> cb3d3736
 #endif