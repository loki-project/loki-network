#include <llarp/endian.hpp>
#include <llarp/dnsd.hpp>  // for llarp_handle_dnsd_recvfrom, dnsc
#include <llarp/logger.hpp>

void
hexDump(const char *buffer, uint16_t size)
{
  // would rather heap allocate than use VLA
  char *hex_buffer     = new char[size * 3 + 1];
  hex_buffer[size * 3] = 0;
  for(unsigned int j = 0; j < size; j++)
    sprintf(&hex_buffer[3 * j], "%02X ", buffer[j]);
  std::string str(hex_buffer);
  llarp::LogInfo("First ", size, " bytes: ", str);
  delete[] hex_buffer;
}

void
hexDumpAt(const char *const buffer, uint32_t pos, uint16_t size)
{
  // would rather heap allocate than use VLA
  char *hex_buffer     = new char[size * 3 + 1];
  hex_buffer[size * 3] = 0;
  for(unsigned int j = 0; j < size; j++)
    sprintf(&hex_buffer[3 * j], "%02X ", buffer[pos + j]);
  std::string str(hex_buffer);
  llarp::LogInfo(pos, " ", size, " bytes: ", str);
  delete[] hex_buffer;
}

/*
 <domain-name> is a domain name represented as a series of labels, and
 terminated by a label with zero length.  <character-string> is a single
 length octet followed by that number of characters.  <character-string>
 is treated as binary information, and can be up to 256 characters in
 length (including the length octet).
 */
std::string
getDNSstring(const char *const buffer, uint32_t *pos)
{
  std::string str      = "";
  const char *moveable = buffer;
  moveable += *pos;
  uint8_t length = *moveable++;
  (*pos)++;
  if(length == 0xc0)
  {
    uint8_t cPos = *moveable++;
    (*pos)++;
    uint32_t cPos32 = cPos;
    // llarp::LogInfo("Found reference at ", std::to_string(cPos));
    return getDNSstring(buffer, &cPos32);
  }
  // hexDump(moveable, length);
  // hexDump(buffer, length);
  // printf("dnsStringLen[%d]\n", length);
  // llarp::LogInfo("dnsStringLen ", std::to_string(length));
  if(!length)
    return str;
  while(length != 0)
  {
    // llarp::LogInfo("Reading ", std::to_string(length));
    for(int i = 0; i < length; i++)
    {
      char c = *moveable++;
      (*pos)++;
      str.append(1, c);
    }
    if(*moveable == '\xc0')
    {
      moveable++;
      (*pos)++;                     // forward one char
      uint8_t cPos    = *moveable;  // read char
      uint32_t cPos32 = cPos;
      // llarp::LogInfo("Remaining [", str, "] is an reference at ", (int)cPos);
      std::string addl = getDNSstring(buffer, &cPos32);
      // llarp::LogInfo("Addl str [", addl, "]");
      str += "." + addl;
      // llarp::LogInfo("Final str [", str, "]");
      (*pos)++;  // move past reference

      return str;
    }
    length = *moveable++;
    (*pos)++;
    if(length > 64)
      llarp::LogError("bug detected");
    // else
    // hexDump(buffer, length);
    // llarp::LogInfo("NextLen ", std::to_string(length));
    if(length != 0)
      str.append(1, '.');
  }
  // llarp::LogInfo("Returning ", str);
  return str;
}

void
code_domain(char *&buffer, const std::string &domain) throw()
{
  std::string::size_type start(0);
  std::string::size_type end;  // indexes
  // llarp::LogInfo("domain [", domain, "]");
  while((end = domain.find('.', start)) != std::string::npos)
  {
    *buffer++ = end - start;  // label length octet
    for(std::string::size_type i = start; i < end; i++)
    {
      *buffer++ = domain[i];  // label octets
      // llarp::LogInfo("Writing ", domain[i], " at ", i);
    }
    start = end + 1;  // Skip '.'
  }

  // llarp::LogInfo("start ", start, " domain size ", domain.size());

  *buffer++ = domain.size() - start;  // last label length octet
  for(size_t i = start; i < domain.size(); i++)
  {
    *buffer++ = domain[i];  // last label octets
    // llarp::LogInfo("Writing ", domain[i], " at ", i);
  }

  *buffer++ = 0;
}

void
vcode_domain(std::vector< byte_t > &bytes, const std::string &domain) throw()
{
  std::string::size_type start(0);
  std::string::size_type end;  // indexes
  // llarp::LogInfo("domain [", domain, "]");
  while((end = domain.find('.', start)) != std::string::npos)
  {
    bytes.push_back(end - start);  // label length octet
    for(std::string::size_type i = start; i < end; i++)
    {
      bytes.push_back(domain[i]);  // label octets
      // llarp::LogInfo("Writing ", domain[i], " at ", i);
    }
    start = end + 1;  // Skip '.'
  }

  // llarp::LogInfo("start ", start, " domain size ", domain.size());

  bytes.push_back(domain.size() - start);  // last label length octet
  for(size_t i = start; i < domain.size(); i++)
  {
    bytes.push_back(domain[i]);  // last label octets
    // llarp::LogInfo("Writing ", domain[i], " at ", i);
  }
  bytes.push_back(0);  // end it
}

// expects host order
void
vput16bits(std::vector< byte_t > &bytes, uint16_t value) throw()
{
  char buf[2]        = {0};
  char *write_buffer = buf;
  htobe16buf(write_buffer, value);
  bytes.push_back(buf[0]);
  bytes.push_back(buf[1]);
}

// expects host order
void
vput32bits(std::vector< byte_t > &bytes, uint32_t value) throw()
{
  char buf[4]        = {0};
  char *write_buffer = buf;
  htobe32buf(write_buffer, value);
  bytes.push_back(buf[0]);
  bytes.push_back(buf[1]);
  bytes.push_back(buf[2]);
  bytes.push_back(buf[3]);
}

void
dns_writeType(std::vector< byte_t > &bytes, llarp::dns::record *record)
{
  llarp::dns::type_1a *type1a = dynamic_cast< llarp::dns::type_1a * >(record);
  if(type1a)
  {
    std::vector< byte_t > more_bytes = type1a->to_bytes();
    llarp::LogDebug("[1]Adding ", more_bytes.size());
    bytes.insert(bytes.end(), more_bytes.begin(), more_bytes.end());
  }

  llarp::dns::type_2ns *type2ns =
      dynamic_cast< llarp::dns::type_2ns * >(record);
  if(type2ns)
  {
    std::vector< byte_t > more_bytes = type2ns->to_bytes();
    llarp::LogDebug("[2]Adding ", more_bytes.size());
    bytes.insert(bytes.end(), more_bytes.begin(), more_bytes.end());
  }

  llarp::dns::type_5cname *type5cname =
      dynamic_cast< llarp::dns::type_5cname * >(record);
  if(type5cname)
  {
    std::vector< byte_t > more_bytes = type5cname->to_bytes();
    llarp::LogDebug("[5]Adding ", more_bytes.size());
    bytes.insert(bytes.end(), more_bytes.begin(), more_bytes.end());
  }

  llarp::dns::type_12ptr *type12ptr =
      dynamic_cast< llarp::dns::type_12ptr * >(record);
  if(type12ptr)
  {
    std::vector< byte_t > more_bytes = type12ptr->to_bytes();
    llarp::LogDebug("[12]Adding ", more_bytes.size());
    bytes.insert(bytes.end(), more_bytes.begin(), more_bytes.end());
  }
  llarp::dns::type_15mx *type15mx =
      dynamic_cast< llarp::dns::type_15mx * >(record);
  if(type15mx)
  {
    std::vector< byte_t > more_bytes = type15mx->to_bytes();
    llarp::LogDebug("[15]Adding ", more_bytes.size());
    bytes.insert(bytes.end(), more_bytes.begin(), more_bytes.end());
  }
  llarp::dns::type_16txt *type16txt =
      dynamic_cast< llarp::dns::type_16txt * >(record);
  if(type16txt)
  {
    std::vector< byte_t > more_bytes = type16txt->to_bytes();
    llarp::LogDebug("[15]Adding ", more_bytes.size());
    bytes.insert(bytes.end(), more_bytes.begin(), more_bytes.end());
  }
}

std::vector< byte_t >
packet2bytes(dns_packet &in)
{
  std::vector< byte_t > write_buffer;
  vput16bits(write_buffer, in.header->id);

  int fields = (in.header->qr << 15);   // QR => message type, 1 = response
  fields += (in.header->opcode << 14);  // I think opcode is always 0
  fields += in.header->rcode;  // response code (3 => not found, 0 = Ok)
  vput16bits(write_buffer, fields);

  // don't pull these from the header, trust what we actually have more
  vput16bits(write_buffer, in.questions.size());  // QD (number of questions)
  vput16bits(write_buffer, in.answers.size());    // AN (number of answers)
  vput16bits(write_buffer, in.auth_rrs.size());   // NS (number of auth RRs)
  vput16bits(write_buffer,
             in.additional_rrs.size());  // AR (number of Additional RRs)

  for(auto &it : in.questions)
  {
    // code question
    vcode_domain(write_buffer, it->name);
    vput16bits(write_buffer, it->type);
    vput16bits(write_buffer, it->qClass);
  }

  for(auto &it : in.answers)
  {
    // code answers
    vcode_domain(write_buffer, it->name);
    vput16bits(write_buffer, it->type);
    vput16bits(write_buffer, it->aClass);
    vput32bits(write_buffer, 1);  // ttl
    dns_writeType(write_buffer, it->record.get());
  }

  for(auto &it : in.auth_rrs)
  {
    // code answers
    vcode_domain(write_buffer, it->name);
    vput16bits(write_buffer, it->type);
    vput16bits(write_buffer, it->aClass);
    vput32bits(write_buffer, 1);  // ttl
    dns_writeType(write_buffer, it->record.get());
  }

  for(auto &it : in.additional_rrs)
  {
    // code answers
    vcode_domain(write_buffer, it->name);
    vput16bits(write_buffer, it->type);
    vput16bits(write_buffer, it->aClass);
    vput32bits(write_buffer, 1);  // ttl
    dns_writeType(write_buffer, it->record.get());
  }

  return write_buffer;
}

extern "C"
{
  uint16_t
  get16bits(const char *&buffer) throw()
  {
    uint16_t value = bufbe16toh(buffer);
    buffer += 2;
    return value;
  }

  uint32_t
  get32bits(const char *&buffer) throw()
  {
    uint32_t value = bufbe32toh(buffer);
    buffer += 4;
    return value;
  }

  dns_msg_header *
  decode_hdr(llarp_buffer_t &buffer)
  {
    dns_msg_header *hdr = new dns_msg_header;
    uint16_t fields;

    // reads as network byte order
    llarp_buffer_read_uint16(&buffer, &hdr->id);
    llarp_buffer_read_uint16(&buffer, &fields);
    llarp_buffer_read_uint16(&buffer, &hdr->qdCount);
    llarp_buffer_read_uint16(&buffer, &hdr->anCount);
    llarp_buffer_read_uint16(&buffer, &hdr->nsCount);
    llarp_buffer_read_uint16(&buffer, &hdr->arCount);

    // decode fields into hdr
    uint8_t lFields = (fields & 0x00FF) >> 0;
    uint8_t hFields = (fields & 0xFF00) >> 8;

    // process high byte
    // hdr->qr      = fields & 0x8000;
    hdr->qr     = (hFields >> 7) & 0x1;
    hdr->opcode = fields & 0x7800;
    hdr->aa     = fields & 0x0400;
    hdr->tc     = fields & 0x0200;
    hdr->rd     = fields & 0x0100;

    // process low byte
    hdr->ra    = (lFields >> 7) & 0x1;
    hdr->z     = (lFields >> 6) & 0x1;
    hdr->ad    = (lFields >> 5) & 0x1;
    hdr->cd    = (lFields >> 4) & 0x1;
    hdr->rcode = lFields & 0xf;

    return hdr;
  }

  dns_msg_question *
  decode_question(const char *buffer, uint32_t *pos)
  {
    dns_msg_question *question = new dns_msg_question;

    std::string m_qName = getDNSstring(buffer, pos);
    llarp::LogDebug("Got question name: ", m_qName);

    const char *moveable = buffer;
    moveable += *pos;  // advance to position
    question->name = m_qName;

    question->type = get16bits(moveable);
    (*pos) += 2;
    question->qClass = get16bits(moveable);
    (*pos) += 2;
    return question;
  }

  dns_msg_answer *
  decode_answer(const char *const buffer, uint32_t *pos)
  {
    dns_msg_answer *answer = new dns_msg_answer;
    /*
    llarp_buffer_t bob;
    bob.base = (unsigned char *)buffer;
    bob.sz = 12;
    llarp::DumpBuffer(bob);
    */

    const char *moveable = buffer;
    // llarp::LogDebug("Advancing to pos ", std::to_string(*pos));
    moveable += (*pos);  // advance to position

    // hexDump(moveable, 12);
    // hexDumpAt(buffer, *pos, 12);

    if(*moveable == '\xc0')
    {
      // hexDump(moveable, 2);
      moveable++;
      (*pos)++;
      uint8_t readAt    = *moveable;
      uint32_t readAt32 = readAt;
      // llarp::LogInfo("Ref, skip. Read ", readAt32);
      // hexDumpAt(buffer, readAt, 2);
      answer->name = getDNSstring(buffer, &readAt32);
      moveable++;
      (*pos)++;
      // hexDump(moveable, 10);
      // hexDumpAt(buffer, *pos, 10);
    }
    else
    {
      // get DNSString?
      llarp::LogWarn("Need to parse string, implement me");
      /*
      uint32_t readAt32 = *pos;
      answer->name = getDNSstring(buffer, &readAt32);
        llarp::LogInfo("Parsed string ", answer->name, " read ",
      std::to_string(readAt32)); moveable += readAt32; (*pos) += readAt32;
      */
      // moveable++; (*pos)++;
    }
    /*
    hexDump(moveable, 10);
    uint8_t first = *moveable++; (*pos)++;
    llarp::LogInfo("decode - first", std::to_string(first));
    // SOA hack
    if(first != 12 && first != 14)  // 0x0c (c0 0c) 0
    {
      llarp::LogDebug("decode - first isnt 12, stepping back");
      moveable--; (*pos)--; // rewind buffer one byte
    }
    */
    // hexDump(moveable, 10);

    answer->type = get16bits(moveable);
    (*pos) += 2;
    llarp::LogDebug("Answer Type: ", answer->type);
    // assert(answer->type < 259);
    if(answer->type > 259)
    {
      llarp::LogWarn("Answer type is off the charts");
    }
    answer->aClass = get16bits(moveable);
    (*pos) += 2;
    llarp::LogDebug("Answer Class: ", answer->aClass);
    answer->ttl = get32bits(moveable);
    (*pos) += 4;
    llarp::LogDebug("Answer TTL: ", answer->ttl);
    answer->rdLen = get16bits(moveable);
    (*pos) += 2;
    /*
    llarp::LogDebug("Answer rdL: ", answer->rdLen, " at ",
                    std::to_string(*pos));
                    */
    // uint32_t cPos = moveable - buffer;
    // llarp::LogInfo("pos at ", std::to_string(*pos), " calculated: ",
    // std::to_string(cPos));

    // hexDump(moveable, answer->rdLen);
    // hexDumpAt(buffer, *pos, answer->rdLen);
    if(answer->rdLen == 4)
    {
      answer->rData.resize(answer->rdLen);
      memcpy(answer->rData.data(), moveable, answer->rdLen);
      /*
      llarp::LogDebug("Read ", std::to_string(answer->rData[0]), ".",
                      std::to_string(answer->rData[1]), ".",
                      std::to_string(answer->rData[2]), ".",
                      std::to_string(answer->rData[3]));
                      */
      moveable += answer->rdLen;
      (*pos) += answer->rdLen;  // advance the length

      answer->record = std::make_unique< llarp::dns::type_1a >();
      answer->record->parse(answer->rData);
    }
    else
    {
      llarp::LogDebug("Got type ", answer->type);
      // FIXME: move this out of here, this shouldn't be responsible for decode
      switch(answer->type)
      {
        case LLARP_DNS_RECTYPE_NS:  // NS
        {
          std::string ns = getDNSstring(buffer, pos);
          answer->rData.resize(ns.size());
          memcpy(answer->rData.data(), ns.c_str(),
                 ns.size());  // raw copy rData

          // don't really need to do anything here
          moveable += answer->rdLen;
          //(*pos) += answer->rdLen;  // advance the length

          answer->record = std::make_unique< llarp::dns::type_2ns >();
          answer->record->parse(answer->rData);
        }
        break;
        case LLARP_DNS_RECTYPE_CNAME:  // CNAME
        {
          std::string cname = getDNSstring(buffer, pos);
          llarp::LogDebug("CNAME ", cname);
          answer->rData.resize(cname.size());
          memcpy(answer->rData.data(), cname.c_str(), cname.size());

          moveable += answer->rdLen;
          //(*pos) += answer->rdLen;  // advance the length

          answer->record = std::make_unique< llarp::dns::type_5cname >();
          answer->record->parse(answer->rData);
        }
        break;
        case LLARP_DNS_RECTYPE_SOA:  // type 6 = SOA
        {
          // 2 names, then 4x 32bit
          // why risk any crashes
          if(answer->rdLen < 24)
          {
            llarp::LogWarn("Weird SOA is less than 24 bytes: ", answer->rdLen);
          }
          /*
          std::string mname = getDNSstring((char *)buffer);
          std::string rname = getDNSstring((char *)buffer);
          uint32_t serial   = get32bits(buffer);
          uint32_t refresh  = get32bits(buffer);
          uint32_t retry    = get32bits(buffer);
          uint32_t expire   = get32bits(buffer);
          uint32_t minimum  = get32bits(buffer);
          llarp::LogInfo("mname   : ", mname);
          llarp::LogInfo("rname   : ", rname);
          llarp::LogDebug("serial  : ", serial);
          llarp::LogDebug("refresh : ", refresh);
          llarp::LogDebug("retry   : ", retry);
          llarp::LogDebug("expire  : ", expire);
          llarp::LogDebug("minimum : ", minimum);
          */
          moveable += answer->rdLen;
          (*pos) += answer->rdLen;  // advance the length
        }
        break;
        case LLARP_DNS_RECTYPE_PTR:
        {
          std::string revname = getDNSstring(buffer, pos);
          llarp::LogInfo("revDNSname: ", revname);
          // answer->rData = new uint8_t[answer->rdLen + 1];
          answer->rData.resize(revname.size());
          memcpy(answer->rData.data(), revname.c_str(), revname.size());
          // answer->rData = (uint8_t *)strdup(revname.c_str()); // safer? nope
          moveable += answer->rdLen;
          //(*pos) += answer->rdLen;  // advance the length

          answer->record = std::make_unique< llarp::dns::type_12ptr >();
          answer->record->parse(answer->rData);
        }
        break;
        case LLARP_DNS_RECTYPE_MX:
        {
          uint16_t priority = get16bits(moveable);
          (*pos) += 2;
          std::string revname = getDNSstring(buffer, pos);
          llarp::LogInfo("MX: ", revname, " @ ", priority);
          // answer->rData = new uint8_t[revname.length() + 1];
          // memcpy(answer->rData, revname.c_str(), answer->rdLen);
          answer->rData.resize(revname.size());
          memcpy(answer->rData.data(), revname.c_str(), revname.size());
          moveable += answer->rdLen - 2;  // advance the length
          // llarp::LogInfo("leaving at ", std::to_string(*pos));
          // hexDumpAt(buffer, *pos, 5);
          // hexDump(moveable, 5);

          answer->record = std::make_unique< llarp::dns::type_15mx >();
          answer->record->parse(answer->rData);
        }
        break;
        case LLARP_DNS_RECTYPE_TXT:
        {
          // hexDump(buffer, 5);
          // std::string revname = getDNSstring((char *)buffer);
          llarp::LogInfo("TXT: size: ", answer->rdLen);
          answer->rData.resize(answer->rdLen);
          memcpy(answer->rData.data(), moveable + 1, answer->rdLen);
          moveable += answer->rdLen;
          (*pos) += answer->rdLen;  // advance the length

          answer->record = std::make_unique< llarp::dns::type_16txt >();
          answer->record->parse(answer->rData);
        }
        break;
        // type 28 AAAA
        default:
          moveable += answer->rdLen;
          (*pos) += answer->rdLen;  // advance the length
          llarp::LogWarn("Unknown Type ", answer->type);
          break;
      }
    }
    return answer;
  }

  void
  put16bits(char *&buffer, uint16_t value) throw()
  {
    htobe16buf(buffer, value);
    buffer += 2;
  }

  void
  put32bits(char *&buffer, uint32_t value) throw()
  {
    htobe32buf(buffer, value);
    buffer += 4;
  }

  void
  llarp_handle_dns_recvfrom(struct llarp_udp_io *udp,
                            const struct sockaddr *addr, llarp_buffer_t buf)
  {
<<<<<<< HEAD
    // auto abuffer = llarp::StackBuffer< decltype(buf) >(buf);

    llarp_buffer_t buffer;
    buffer.base = (byte_t *)buf;
    buffer.cur  = buffer.base;
    buffer.sz   = sz;

    dns_msg_header *hdr = decode_hdr(buffer);
=======
    unsigned char *castBuf = buf.base;
    // auto buffer = llarp::StackBuffer< decltype(castBuf) >(castBuf);
    dns_msg_header *hdr = decode_hdr((const char *)castBuf);
    // castBuf += 12;
>>>>>>> 75f5d748
    llarp::LogDebug("msg id ", hdr->id);
    llarp::LogDebug("msg qr ", (uint8_t)hdr->qr);
    if(!udp)
    {
      llarp::LogError("no udp passed in to handler");
    }
    if(!addr)
    {
      llarp::LogError("no source addr passed in to handler");
    }
    if(hdr->qr)
    {
      llarp::LogDebug("handling as dnsc answer");
      llarp_handle_dnsc_recvfrom(udp, addr, buf);
    }
    else
    {
      llarp::LogDebug("handling as dnsd question");
      llarp_handle_dnsd_recvfrom(udp, addr, buf);
    }
    delete hdr;
  }
}<|MERGE_RESOLUTION|>--- conflicted
+++ resolved
@@ -603,21 +603,9 @@
   llarp_handle_dns_recvfrom(struct llarp_udp_io *udp,
                             const struct sockaddr *addr, llarp_buffer_t buf)
   {
-<<<<<<< HEAD
-    // auto abuffer = llarp::StackBuffer< decltype(buf) >(buf);
-
-    llarp_buffer_t buffer;
-    buffer.base = (byte_t *)buf;
-    buffer.cur  = buffer.base;
-    buffer.sz   = sz;
-
-    dns_msg_header *hdr = decode_hdr(buffer);
-=======
-    unsigned char *castBuf = buf.base;
     // auto buffer = llarp::StackBuffer< decltype(castBuf) >(castBuf);
-    dns_msg_header *hdr = decode_hdr((const char *)castBuf);
+    dns_msg_header *hdr = decode_hdr(buf);
     // castBuf += 12;
->>>>>>> 75f5d748
     llarp::LogDebug("msg id ", hdr->id);
     llarp::LogDebug("msg qr ", (uint8_t)hdr->qr);
     if(!udp)
