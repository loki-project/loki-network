--- conflicted
+++ resolved
@@ -132,10 +132,8 @@
   uint16_t id = ++tracker->c_requests;
   if(id == 65535)
     id = 0;
-<<<<<<< HEAD
-  tracker->client_request[id] = std::unique_ptr< dnsc_answer_request >(request);
-=======
->>>>>>> 79d61ded
+  // conflict: do we need this?
+  //tracker->client_request[id] = std::unique_ptr< dnsc_answer_request >(request);
 
   dns_query *dns_packet = build_dns_packet(
       (char *)request->question.name.c_str(), id, request->question.type);
@@ -611,10 +609,6 @@
   {
     llarp::LogWarn("Couldn't disable ", request);
   }
-<<<<<<< HEAD
-  // delete request;
-=======
->>>>>>> 79d61ded
 }
 
 bool
