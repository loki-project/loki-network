--- conflicted
+++ resolved
@@ -215,11 +215,7 @@
       , _logic(l)
       , paths(this)
       , _exitContext(this)
-<<<<<<< HEAD
-      , disk(std::make_shared< llarp::thread::ThreadPool >(1, 1000))
-=======
-      , disk(1, 1000, "diskworker")
->>>>>>> 777f2fef
+      , disk(std::make_shared< llarp::thread::ThreadPool >(1, 1000, "diskworker"))
       , _dht(llarp_dht_context_new(this))
       , inbound_link_msg_parser(this)
       , _hiddenServiceContext(this)
