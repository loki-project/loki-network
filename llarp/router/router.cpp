#include <router/router.hpp>

#include <config.hpp>
#include <constants/proto.hpp>
#include <crypto/crypto.hpp>
#include <crypto/crypto_libsodium.hpp>
#include <dht/context.hpp>
#include <dht/node.hpp>
#include <iwp/iwp.hpp>
#include <link/server.hpp>
#include <messages/link_message.hpp>
#include <net/net.hpp>
#include <rpc/rpc.hpp>
#include <util/buffer.hpp>
#include <util/encode.hpp>
#include <util/logger.hpp>
#include <util/memfn.hpp>
#include <util/file_logger.hpp>
#include <util/logger_syslog.hpp>
#include <util/metrics.hpp>
#include <util/str.hpp>
#include <utp/utp.hpp>

#include <fstream>
#include <cstdlib>
#include <iterator>
#if defined(RPI) || defined(ANDROID)
#include <unistd.h>
#endif

namespace llarp
{
  struct async_verify_context
  {
    Router *router;
    TryConnectJob *establish_job;
  };

}  // namespace llarp

struct TryConnectJob
{
  llarp_time_t lastAttempt = 0;
  const llarp::RouterContact rc;
  llarp::LinkLayer_ptr link;
  llarp::Router *router;
  uint16_t triesLeft;
  TryConnectJob(const llarp::RouterContact &remote, llarp::LinkLayer_ptr l,
                uint16_t tries, llarp::Router *r)
      : rc(remote), link(l), router(r), triesLeft(tries)
  {
  }

  ~TryConnectJob()
  {
  }

  bool
  TimeoutReached() const
  {
    const auto now = router->Now();
    return now > lastAttempt && now - lastAttempt > 5000;
  }

  void
  Success()
  {
    router->routerProfiling().MarkConnectSuccess(rc.pubkey);
    router->FlushOutboundFor(rc.pubkey, link.get());
  }

  /// return true to remove
  bool
  Timeout()
  {
    if(ShouldRetry())
    {
      return Attempt();
    }
    // discard pending traffic on timeout
    router->DiscardOutboundFor(rc.pubkey);
    router->routerProfiling().MarkConnectTimeout(rc.pubkey);
    if(router->routerProfiling().IsBad(rc.pubkey))
    {
      if(!router->IsBootstrapNode(rc.pubkey))
        router->nodedb()->Remove(rc.pubkey);
    }
    return true;
  }

  /// return true to remove
  bool
  Attempt()
  {
    --triesLeft;
    if(!link)
      return true;
    if(!link->TryEstablishTo(rc))
      return true;
    lastAttempt = router->Now();
    return false;
  }

  bool
  ShouldRetry() const
  {
    return triesLeft > 0;
  }
};

static void
on_try_connecting(std::shared_ptr< TryConnectJob > j)
{
  if(j->Attempt())
    j->router->pendingEstablishJobs.erase(j->rc.pubkey);
}

bool
llarp_loadServiceNodeIdentityKey(const fs::path &fpath,
                                 llarp::SecretKey &secret)
{
  std::string path = fpath.string();
  llarp::IdentitySecret ident;

  if(!ident.LoadFromFile(path.c_str()))
    return false;

  return llarp::CryptoManager::instance()->seed_to_secretkey(secret, ident);
}

bool
llarp_findOrCreateIdentity(const fs::path &path, llarp::SecretKey &secretkey)
{
  std::string fpath = path.string();
  llarp::LogDebug("find or create ", fpath);
  std::error_code ec;
  if(!fs::exists(path, ec))
  {
    llarp::LogInfo("generating new identity key");
    llarp::CryptoManager::instance()->identity_keygen(secretkey);
    if(!secretkey.SaveToFile(fpath.c_str()))
      return false;
  }
  return secretkey.LoadFromFile(fpath.c_str());
}

// C++ ...
bool
llarp_findOrCreateEncryption(const fs::path &path, llarp::SecretKey &encryption)
{
  std::string fpath = path.string();
  llarp::LogDebug("find or create ", fpath);
  std::error_code ec;
  if(!fs::exists(path, ec))
  {
    llarp::LogInfo("generating new encryption key");
    llarp::CryptoManager::instance()->encryption_keygen(encryption);
    if(!encryption.SaveToFile(fpath.c_str()))
      return false;
  }
  return encryption.LoadFromFile(fpath.c_str());
}

namespace llarp
{
  bool
  Router::TryConnectAsync(RouterContact remote, uint16_t numretries)
  {
    const RouterID us = pubkey();
    if(remote.pubkey == us)
      return false;
    if(!ConnectionToRouterAllowed(remote.pubkey))
      return false;
    // do we already have a pending job for this remote?
    if(HasPendingConnectJob(remote.pubkey))
    {
      LogDebug("We have pending connect jobs to ", remote.pubkey);
      return false;
    }

    for(auto &link : outboundLinks)
    {
      if(!link->IsCompatable(remote))
        continue;
      std::shared_ptr< TryConnectJob > job =
          std::make_shared< TryConnectJob >(remote, link, numretries, this);
      auto itr = pendingEstablishJobs.emplace(remote.pubkey, job);
      if(itr.second)
      {
        // try establishing async
        _logic->queue_func(std::bind(&on_try_connecting, job));
        return true;
      }
      else
      {
        itr.first->second->Attempt();
      }
    }
    return false;
  }

  bool
  Router::OnSessionEstablished(ILinkSession *s)
  {
    return async_verify_RC(s->GetRemoteRC());
  }

  Router::Router(struct llarp_threadpool *_tp, llarp_ev_loop_ptr __netloop,
                 std::shared_ptr< Logic > l)
      : ready(false)
      , _netloop(__netloop)
      , tp(_tp)
      , _logic(l)
      , paths(this)
      , _exitContext(this)
      , disk(1, 1000)
      , _dht(llarp_dht_context_new(this))
      , inbound_link_msg_parser(this)
      , _hiddenServiceContext(this)
  {
    // set rational defaults
    this->ip4addr.sin_family = AF_INET;
    this->ip4addr.sin_port   = htons(1090);

    _stopping.store(false);
    _running.store(false);
  }

  Router::~Router()
  {
    llarp_dht_context_free(_dht);
  }

  util::StatusObject
  Router::ExtractStatus() const
  {
    util::StatusObject obj{{"dht", _dht->impl->ExtractStatus()},
                           {"services", _hiddenServiceContext.ExtractStatus()},
                           {"exit", _exitContext.ExtractStatus()}};
    std::vector< util::StatusObject > ob_links, ib_links;
    std::transform(inboundLinks.begin(), inboundLinks.end(),
                   std::back_inserter(ib_links),
                   [](const auto &link) -> util::StatusObject {
                     return link->ExtractStatus();
                   });
    std::transform(outboundLinks.begin(), outboundLinks.end(),
                   std::back_inserter(ob_links),
                   [](const auto &link) -> util::StatusObject {
                     return link->ExtractStatus();
                   });
    obj.Put("links",
            util::StatusObject{{"outbound", ob_links}, {"inbound", ib_links}});
    return obj;
  }

  bool
  Router::HandleRecvLinkMessageBuffer(ILinkSession *session,
                                      const llarp_buffer_t &buf)
  {
    if(_stopping)
      return true;

    if(!session)
    {
      LogWarn("no link session");
      return false;
    }
    return inbound_link_msg_parser.ProcessFrom(session, buf);
  }

  void
  Router::PersistSessionUntil(const RouterID &remote, llarp_time_t until)
  {
    m_PersistingSessions[remote] =
        std::max(until, m_PersistingSessions[remote]);
    LogDebug("persist session to ", remote, " until ",
             m_PersistingSessions[remote]);
  }

  bool
  Router::GetRandomGoodRouter(RouterID &router)
  {
    auto pick_router = [&](auto &collection) -> bool {
      const auto sz = collection.size();
      auto itr      = collection.begin();
      if(sz == 0)
        return false;
      if(sz > 1)
        std::advance(itr, randint() % sz);
      router = itr->first;
      return true;
    };
    if(whitelistRouters)
    {
      pick_router(lokinetRouters);
    }
    absl::ReaderMutexLock l(&nodedb()->access);
    return pick_router(nodedb()->entries);
  }

  void
  Router::PumpLL()
  {
    for(const auto &link : inboundLinks)
    {
      link->Pump();
    }
    for(const auto &link : outboundLinks)
    {
      link->Pump();
    }
  }

  bool
  Router::SendToOrQueue(const RouterID &remote, const ILinkMessage *msg)
  {
    for(const auto &link : inboundLinks)
    {
      if(link->HasSessionTo(remote))
      {
        SendTo(remote, msg, link.get());
        return true;
      }
    }
    for(const auto &link : outboundLinks)
    {
      if(link->HasSessionTo(remote))
      {
        SendTo(remote, msg, link.get());
        return true;
      }
    }
    // no link available

    // this will create an entry in the outbound mq if it's not already there
    auto itr = outboundMessageQueue.find(remote);
    if(itr == outboundMessageQueue.end())
    {
      outboundMessageQueue.emplace(remote, MessageQueue());
    }
    // encode
    llarp_buffer_t buf(linkmsg_buffer);
    if(!msg->BEncode(&buf))
      return false;
    // queue buffer
    auto &q = outboundMessageQueue[remote];

    buf.sz = buf.cur - buf.base;
    q.emplace(buf.sz);
    memcpy(q.back().data(), buf.base, buf.sz);
    RouterContact remoteRC;
    // we don't have an open session to that router right now
    if(nodedb()->Get(remote, remoteRC))
    {
      // try connecting directly as the rc is loaded from disk
      return TryConnectAsync(remoteRC, 10);
    }

    // we don't have the RC locally so do a dht lookup
    _dht->impl->LookupRouter(remote,
                             std::bind(&Router::HandleDHTLookupForSendTo, this,
                                       remote, std::placeholders::_1));
    return true;
  }

  void
  Router::HandleDHTLookupForSendTo(RouterID remote,
                                   const std::vector< RouterContact > &results)
  {
    if(results.size())
    {
      if(whitelistRouters
         && lokinetRouters.find(results[0].pubkey) == lokinetRouters.end())
      {
        return;
      }
      if(results[0].Verify(Now()))
      {
        TryConnectAsync(results[0], 10);
        return;
      }
    }
    DiscardOutboundFor(remote);
  }

  void
  Router::ForEachPeer(std::function< void(const ILinkSession *, bool) > visit,
                      bool randomize) const
  {
    for(const auto &link : outboundLinks)
    {
      link->ForEachSession(
          [visit](const ILinkSession *peer) { visit(peer, true); }, randomize);
    }
    for(const auto &link : inboundLinks)
    {
      link->ForEachSession(
          [visit](const ILinkSession *peer) { visit(peer, false); }, randomize);
    }
  }

  void
  Router::ForEachPeer(std::function< void(ILinkSession *) > visit)
  {
    for(const auto &link : outboundLinks)
    {
      link->ForEachSession([visit](ILinkSession *peer) { visit(peer); });
    }
    for(const auto &link : inboundLinks)
    {
      link->ForEachSession([visit](ILinkSession *peer) { visit(peer); });
    }
  }

  void
  Router::try_connect(fs::path rcfile)
  {
    RouterContact remote;
    if(!remote.Read(rcfile.string().c_str()))
    {
      LogError("failure to decode or verify of remote RC");
      return;
    }
    if(remote.Verify(Now()))
    {
      LogDebug("verified signature");
      if(!TryConnectAsync(remote, 10))
      {
        // or error?
        LogWarn("session already made");
      }
    }
    else
      LogError(rcfile, " contains invalid RC");
  }

  bool
  Router::EnsureIdentity()
  {
    if(!EnsureEncryptionKey())
      return false;
    if(usingSNSeed)
      return llarp_loadServiceNodeIdentityKey(ident_keyfile, _identity);
    else
      return llarp_findOrCreateIdentity(ident_keyfile, _identity);
  }

  bool
  Router::EnsureEncryptionKey()
  {
    return llarp_findOrCreateEncryption(encryption_keyfile, _encryption);
  }

  void
  Router::AddLink(std::shared_ptr< ILinkLayer > link, bool inbound)
  {
    if(inbound)
      inboundLinks.emplace(link);
    else
      outboundLinks.emplace(link);
  }

  bool
  Router::Configure(Config *conf)
  {
    conf->visit(util::memFn(&Router::router_iter_config, this));
    if(!InitOutboundLinks())
      return false;
    if(!Ready())
    {
      return false;
    }
    return EnsureIdentity();
  }

  bool
  Router::Ready()
  {
    return outboundLinks.size() > 0;
  }

  /// called in disk worker thread
  void
  Router::HandleSaveRC() const
  {
    std::string fname = our_rc_file.string();
    _rc.Write(fname.c_str());
  }

  bool
  Router::SaveRC()
  {
    LogDebug("verify RC signature");
    if(!_rc.Verify(Now()))
    {
      Dump< MAX_RC_SIZE >(rc());
      LogError("RC is invalid, not saving");
      return false;
    }
    diskworker()->addJob(std::bind(&Router::HandleSaveRC, this));
    return true;
  }

  bool
  Router::IsServiceNode() const
  {
    return inboundLinks.size() > 0;
  }

  void
  Router::Close()
  {
    LogInfo("closing router");
    llarp_ev_loop_stop(_netloop);
    inboundLinks.clear();
    outboundLinks.clear();
    disk.stop();
    disk.shutdown();
  }

  void
  Router::on_verify_client_rc(llarp_async_verify_rc *job)
  {
    async_verify_context *ctx =
        static_cast< async_verify_context * >(job->user);
    auto router = ctx->router;
    const PubKey pk(job->rc.pubkey);
    router->FlushOutboundFor(pk, router->GetLinkWithSessionByPubkey(pk));
    delete ctx;
    router->pendingVerifyRC.erase(pk);
    router->pendingEstablishJobs.erase(pk);
  }

  void
  Router::on_verify_server_rc(llarp_async_verify_rc *job)
  {
    async_verify_context *ctx =
        static_cast< async_verify_context * >(job->user);
    auto router = ctx->router;
    const PubKey pk(job->rc.pubkey);
    if(!job->valid)
    {
      delete ctx;
      router->DiscardOutboundFor(pk);
      router->pendingVerifyRC.erase(pk);
      return;
    }
    // we're valid, which means it's already been committed to the nodedb

    LogDebug("rc verified and saved to nodedb");

    if(router->validRouters.count(pk))
    {
      router->validRouters.erase(pk);
    }

    const RouterContact rc = job->rc;

    router->validRouters.emplace(pk, rc);

    // track valid router in dht
    router->dht()->impl->Nodes()->PutNode(rc);

    // mark success in profile
    router->routerProfiling().MarkConnectSuccess(pk);

    // this was an outbound establish job
    if(ctx->establish_job)
    {
      ctx->establish_job->Success();
    }
    else
      router->FlushOutboundFor(pk, router->GetLinkWithSessionByPubkey(pk));
    delete ctx;
    router->pendingVerifyRC.erase(pk);
  }

  void
  Router::handle_router_ticker(void *user, uint64_t orig, uint64_t left)
  {
    if(left)
      return;
    Router *self        = static_cast< Router * >(user);
    self->ticker_job_id = 0;
    self->Tick();
    self->ScheduleTicker(orig);
  }

  bool
  Router::ParseRoutingMessageBuffer(const llarp_buffer_t &buf,
                                    routing::IMessageHandler *h,
                                    const PathID_t &rxid)
  {
    return inbound_routing_msg_parser.ParseMessageBuffer(buf, h, rxid, this);
  }

  bool
  Router::ConnectionToRouterAllowed(const RouterID &router) const
  {
    if(strictConnectPubkeys.size() && strictConnectPubkeys.count(router) == 0)
      return false;
    else if(IsServiceNode() && whitelistRouters)
      return lokinetRouters.find(router) != lokinetRouters.end();
    else
      return true;
  }

  void
  Router::HandleDHTLookupForExplore(RouterID,
                                    const std::vector< RouterContact > &results)
  {
    const auto numConnected = NumberOfConnectedRouters();
    for(const auto &rc : results)
    {
      if(!rc.Verify(Now()))
        continue;
      nodedb()->InsertAsync(rc);

      if(ConnectionToRouterAllowed(rc.pubkey)
         && numConnected < minConnectedRouters)
        TryConnectAsync(rc, 10);
    }
  }

  void
  Router::TryEstablishTo(const RouterID &remote)
  {
    const RouterID us = pubkey();
    if(us == remote)
      return;

    if(!ConnectionToRouterAllowed(remote))
    {
      LogWarn("not connecting to ", remote, " as it's not permitted by config");
      return;
    }

    RouterContact rc;
    if(nodedb()->Get(remote, rc))
    {
      // try connecting async
      TryConnectAsync(rc, 5);
    }
    else if(IsServiceNode())
    {
      if(dht()->impl->HasRouterLookup(remote))
        return;
      LogInfo("looking up router ", remote);
      // dht lookup as we don't know it
      dht()->impl->LookupRouter(
          remote,
          std::bind(&Router::HandleDHTLookupForTryEstablishTo, this, remote,
                    std::placeholders::_1));
    }
    else
    {
      LogWarn("not connecting to ", remote, " as it's unreliable");
    }
  }

  void
  Router::OnConnectTimeout(ILinkSession *session)
  {
    auto itr = pendingEstablishJobs.find(session->GetPubKey());
    if(itr != pendingEstablishJobs.end())
    {
      if(itr->second->Timeout())
        pendingEstablishJobs.erase(itr);
    }
  }

  void
  Router::HandleDHTLookupForTryEstablishTo(
      RouterID remote, const std::vector< RouterContact > &results)
  {
    if(results.size() == 0)
    {
      if(!IsServiceNode())
        routerProfiling().MarkConnectTimeout(remote);
    }
    for(const auto &result : results)
    {
      if(whitelistRouters
         && lokinetRouters.find(result.pubkey) == lokinetRouters.end())
        continue;
      TryConnectAsync(result, 10);
    }
  }

  size_t
  Router::NumberOfRoutersMatchingFilter(
      std::function< bool(const ILinkSession *) > filter) const
  {
    std::set< RouterID > connected;
    ForEachPeer([&](const auto *link, bool) {
      if(filter(link))
        connected.insert(link->GetPubKey());
    });
    return connected.size();
  }

  size_t
  Router::NumberOfConnectedRouters() const
  {
    return NumberOfRoutersMatchingFilter([&](const ILinkSession *link) -> bool {
      if(!link->IsEstablished())
        return false;
      const RouterContact rc(link->GetRemoteRC());
      return rc.IsPublicRouter() && ConnectionToRouterAllowed(rc.pubkey);
    });
  }

  size_t
  Router::NumberOfConnectedClients() const
  {
    return NumberOfRoutersMatchingFilter([&](const ILinkSession *link) -> bool {
      if(!link->IsEstablished())
        return false;
      const RouterContact rc(link->GetRemoteRC());
      return !rc.IsPublicRouter();
    });
  }

  size_t
  Router::NumberOfConnectionsMatchingFilter(
      std::function< bool(const ILinkSession *) > filter) const
  {
    size_t sz = 0;
    ForEachPeer([&](const auto *link, bool) {
      if(filter(link))
        ++sz;
    });
    return sz;
  }

  bool
  Router::UpdateOurRC(bool rotateKeys)
  {
    SecretKey nextOnionKey;
    RouterContact nextRC = _rc;
    if(rotateKeys)
    {
      CryptoManager::instance()->encryption_keygen(nextOnionKey);
      std::string f = encryption_keyfile.string();
      // TODO: use disk worker
      if(nextOnionKey.SaveToFile(f.c_str()))
      {
        nextRC.enckey = seckey_topublic(nextOnionKey);
        _encryption   = nextOnionKey;
      }
    }
    nextRC.last_updated = Now();
    if(!nextRC.Sign(identity()))
      return false;
    _rc = nextRC;
    // propagate RC by renegotiating sessions
    ForEachPeer([](ILinkSession *s) {
      if(s->RenegotiateSession())
        LogInfo("renegotiated session");
      else
        LogWarn("failed to renegotiate session");
    });

    return SaveRC();
  }

  void
  Router::router_iter_config(const char *section, const char *key,
                             const char *val)
  {
    llarp::LogDebug(section, " ", key, "=", val);

    int af;
    uint16_t proto = 0;
    std::set< std::string > opts;
    if(StrEq(val, "eth"))
    {
#ifdef AF_LINK
      af = AF_LINK;
#endif
#ifdef AF_PACKET
      af = AF_PACKET;
#endif
      proto = LLARP_ETH_PROTO;
    }
    else if(StrEq(section, "bind"))
    {
      // try IPv4 first
      af = AF_INET;
      std::set< std::string > parsed_opts;
      std::string v = val;
      std::string::size_type idx;
      do
      {
        idx = v.find_first_of(',');
        if(idx != std::string::npos)
        {
          parsed_opts.insert(v.substr(0, idx));
          v = v.substr(idx + 1);
        }
        else
          parsed_opts.insert(v);
      } while(idx != std::string::npos);

      /// for each option
      for(const auto &item : parsed_opts)
      {
        /// see if it's a number
        auto port = std::atoi(item.c_str());
        if(port > 0)
        {
          /// set port
          if(proto == 0)
            proto = port;
        }  /// otherwise add to opts
        else
          opts.insert(item);
      }
    }

    if(StrEq(section, "bind"))
    {
      if(StrEq(key, "*"))
      {
        m_OutboundPort = proto;
      }
      else
      {
        auto server = llarp::utp::NewServerFromRouter(this);
        if(!server->EnsureKeys(transport_keyfile.string().c_str()))
        {
          llarp::LogError("failed to ensure keyfile ", transport_keyfile);
          return;
        }
        if(server->Configure(netloop(), key, af, proto))
        {
          AddLink(std::move(server), true);
          return;
        }
        LogError("failed to bind inbound link on ", key, " port ", proto);
      }
    }
    else if(StrEq(section, "network"))
    {
      if(StrEq(key, "profiling"))
      {
        if(IsTrueValue(val))
        {
          routerProfiling().Enable();
          LogInfo("router profiling explicitly enabled");
        }
        else if(IsFalseValue(val))
        {
          routerProfiling().Disable();
          LogInfo("router profiling explicitly disabled");
        }
      }
      if(StrEq(key, "profiles"))
      {
        routerProfilesFile = val;
        routerProfiling().Load(val);
        llarp::LogInfo("setting profiles to ", routerProfilesFile);
      }
      else if(StrEq(key, "strict-connect"))
      {
        if(IsServiceNode())
        {
          llarp::LogError("cannot use strict-connect option as service node");
          return;
        }
        llarp::RouterID snode;
        llarp::PubKey pk;
        if(pk.FromString(val))
        {
          if(strictConnectPubkeys.emplace(pk).second)
            llarp::LogInfo("added ", pk, " to strict connect list");
          else
            llarp::LogWarn("duplicate key for strict connect: ", pk);
        }
        else if(snode.FromString(val))
        {
          if(strictConnectPubkeys.insert(snode).second)
          {
            llarp::LogInfo("added ", snode, " to strict connect list");
            netConfig.emplace(key, val);
          }
          else
            llarp::LogWarn("duplicate key for strict connect: ", snode);
        }
        else
          llarp::LogError("invalid key for strict-connect: ", val);
      }
      else
      {
        netConfig.emplace(key, val);
      }
    }
    else if(StrEq(section, "api"))
    {
      if(StrEq(key, "enabled"))
      {
        enableRPCServer = IsTrueValue(val);
      }
      if(StrEq(key, "bind"))
      {
        rpcBindAddr = val;
      }
      if(StrEq(key, "authkey"))
      {
        // TODO: add pubkey to whitelist
      }
    }
    else if(StrEq(section, "services"))
    {
      if(LoadHiddenServiceConfig(val))
      {
        llarp::LogInfo("loaded hidden service config for ", key);
      }
      else
      {
        llarp::LogWarn("failed to load hidden service config for ", key);
      }
    }
    else if(StrEq(section, "logging"))
    {
      if(StrEq(key, "type") && StrEq(val, "syslog"))
      {
        // TODO(despair): write event log syslog class
#if defined(_WIN32)
        LogError("syslog not supported on win32");
#else
        LogInfo("Switching to syslog");
        LogContext::Instance().logStream = std::make_unique< SysLogStream >();
#endif
      }
      if(StrEq(key, "file"))
      {
        LogInfo("open log file: ", val);
        FILE *const logfile = ::fopen(val, "a");
        if(logfile)
        {
          LogContext::Instance().logStream =
              std::make_unique< FileLogStream >(diskworker(), logfile, 500);
          LogInfo("started logging to ", val);
        }
        else if(errno)
        {
          LogError("could not open log file at '", val, "': ", strerror(errno));
          errno = 0;
        }
        else
        {
          LogError("failed to open log file at '", val,
                   "' for an unknown reason, bailing tf out kbai");
          ::abort();
        }
      }
    }
    else if(StrEq(section, "lokid"))
    {
      if(StrEq(key, "service-node-seed"))
      {
        usingSNSeed   = true;
        ident_keyfile = val;
      }
      if(StrEq(key, "enabled"))
      {
        whitelistRouters = IsTrueValue(val);
      }
      if(StrEq(key, "jsonrpc") || StrEq(key, "addr"))
      {
        lokidRPCAddr = val;
      }
      if(StrEq(key, "username"))
      {
        lokidRPCUser = val;
      }
      if(StrEq(key, "password"))
      {
        lokidRPCPassword = val;
      }
    }
    else if(StrEq(section, "dns"))
    {
      if(StrEq(key, "upstream"))
      {
        llarp::LogInfo("add upstream resolver ", val);
        netConfig.emplace("upstream-dns", val);
      }
      if(StrEq(key, "bind"))
      {
        llarp::LogInfo("set local dns to ", val);
        netConfig.emplace("local-dns", val);
      }
    }
    else if(StrEq(section, "connect")
            || (StrEq(section, "bootstrap") && StrEq(key, "add-node")))
    {
      // llarp::LogDebug("connect section has ", key, "=", val);
      RouterContact rc;
      if(!rc.Read(val))
      {
        llarp::LogWarn("failed to decode bootstrap RC, file='", val,
                       "' rc=", rc);
        ;
        return;
      }
      if(rc.Verify(Now()))
      {
        const auto result = bootstrapRCList.insert(rc);
        if(result.second)
          llarp::LogInfo("Added bootstrap node ", RouterID(rc.pubkey));
        else
          llarp::LogWarn("Duplicate bootstrap node ", RouterID(rc.pubkey));
      }
      else
      {
        if(rc.IsExpired(Now()))
        {
          llarp::LogWarn("Bootstrap node ", RouterID(rc.pubkey),
                         " is too old and needs to be refreshed");
        }
        else
        {
          llarp::LogError("malformed rc file='", val, "' rc=", rc);
        }
      }
    }
    else if(StrEq(section, "router"))
    {
      if(StrEq(key, "netid"))
      {
        if(strlen(val) <= _rc.netID.size())
        {
          llarp::LogWarn("!!!! you have manually set netid to be '", val,
                         "' which does not equal '", Version::LLARP_NET_ID,
                         "' you will run as a different network, good luck "
                         "and "
                         "don't forget: something something MUH traffic "
                         "shape "
                         "correlation !!!!");
          llarp::NetID::DefaultValue() =
              llarp::NetID(reinterpret_cast< const byte_t * >(strdup(val)));
          // re set netid in our rc
          _rc.netID = llarp::NetID();
        }
        else
          llarp::LogError("invalid netid '", val, "', is too long");
      }
      if(StrEq(key, "max-connections"))
      {
        auto ival = atoi(val);
        if(ival > 0)
        {
          maxConnectedRouters = ival;
          LogInfo("max connections set to ", maxConnectedRouters);
        }
      }
      if(StrEq(key, "min-connections"))
      {
        auto ival = atoi(val);
        if(ival > 0)
        {
          minConnectedRouters = ival;
          LogInfo("min connections set to ", minConnectedRouters);
        }
      }
      if(StrEq(key, "nickname"))
      {
        _rc.SetNick(val);
        // set logger name here
        LogContext::Instance().nodeName = rc().Nick();
      }
      if(StrEq(key, "encryption-privkey"))
      {
        encryption_keyfile = val;
      }
      if(StrEq(key, "contact-file"))
      {
        our_rc_file = val;
      }
      if(StrEq(key, "transport-privkey"))
      {
        transport_keyfile = val;
      }
      if((StrEq(key, "identity-privkey") || StrEq(key, "ident-privkey"))
         && !usingSNSeed)
      {
        ident_keyfile = val;
      }
      if(StrEq(key, "public-address") || StrEq(key, "public-ip"))
      {
        llarp::LogInfo("public ip ", val, " size ", strlen(val));
        if(strlen(val) < 17)
        {
          // assume IPv4
          // inet_pton(AF_INET, val, &ip4addr.sin_addr);
          // struct sockaddr dest;
          // sockaddr *dest = (sockaddr *)&ip4addr;
          llarp::Addr a(val);
          llarp::LogInfo("setting public ipv4 ", a);
          addrInfo.ip    = *a.addr6();
          publicOverride = true;
        }
        // llarp::Addr a(val);
      }
      if(StrEq(key, "public-port"))
      {
        llarp::LogInfo("Setting public port ", val);
        int p = atoi(val);
        // Not needed to flip upside-down - this is done in llarp::Addr(const
        // AddressInfo&)
        ip4addr.sin_port = p;
        addrInfo.port    = p;
        publicOverride   = true;
      }
    }
  }

  bool
  Router::CheckRenegotiateValid(RouterContact newrc, RouterContact oldrc)
  {
    // missmatch of identity ?
    if(newrc.pubkey != oldrc.pubkey)
      return false;

    // store it in nodedb async
    if(!async_verify_RC(newrc))
      return false;
    // update dht if required
    if(dht()->impl->Nodes()->HasNode(dht::Key_t{newrc.pubkey}))
    {
      dht()->impl->Nodes()->PutNode(newrc);
    }
    // update valid routers
    {
      auto itr = validRouters.find(newrc.pubkey);
      if(itr == validRouters.end())
        validRouters[newrc.pubkey] = newrc;
      else
        itr->second = newrc;
    }
    // TODO: check for other places that need updating the RC
    return true;
  }

  void
  Router::LookupRouterWhenExpired(RouterID router)
  {
<<<<<<< HEAD
    LookupRouter(router,
                 std::bind(&Router::HandleRouterLookupForExpireUpdate, this,
                           router, std::placeholders::_1));
  }

  void
  Router::HandleRouterLookupForExpireUpdate(
      RouterID router, const std::vector< RouterContact > &result)
  {
    const auto now = Now();
    RouterContact current;
    if(nodedb()->Get(router, current))
    {
      if(current.IsExpired(now))
      {
        nodedb()->Remove(router);
      }
    }
    if(result.size() == 1 && !result[0].IsExpired(now))
    {
      LogInfo("storing rc for ", router);
      nodedb()->Insert(result[0]);
    }
    else
    {
      LogInfo("not storing rc for ", router);
    }
=======
    using namespace std::placeholders;
    dht()->impl->LookupRouter(
        router,
        std::bind(&Router::HandleDHTLookupForExplore, this, router, _1));
>>>>>>> a33dbce6
  }

  void
  Router::LookupRouter(RouterID remote, RouterLookupHandler resultHandler)
  {
    if(!resultHandler)
    {
      resultHandler = std::bind(&Router::HandleRouterLookupForExpireUpdate,
                                this, remote, std::placeholders::_1);
    }
    if(IsServiceNode())
    {
      dht()->impl->LookupRouter(remote, resultHandler);
    }
    else
    {
      _hiddenServiceContext.ForEachService(
          [=](const std::string &,
              const std::shared_ptr< service::Endpoint > &ep) -> bool {
            return !ep->LookupRouterAnon(remote, resultHandler);
          });
    }
  }

  bool
  Router::IsBootstrapNode(const RouterID r) const
  {
    return std::count_if(
               bootstrapRCList.begin(), bootstrapRCList.end(),
               [r](const RouterContact &rc) -> bool { return rc.pubkey == r; })
        > 0;
  }

  void
  Router::Tick()
  {
    if(_stopping)
      return;
    // LogDebug("tick router");
    auto now = Now();

    routerProfiling().Tick();
    // update expired routers
    nodedb()->visit([&](const RouterContact &rc) -> bool {
      if(rc.IsExpired(now))
        LookupRouterWhenExpired(rc.pubkey);
      return true;
    });
    if(IsServiceNode())
    {
      if(_rc.ExpiresSoon(now, randint() % 10000)
         || (now - _rc.last_updated) > rcRegenInterval)
      {
        LogInfo("regenerating RC");
        if(!UpdateOurRC(false))
          LogError("Failed to update our RC");
      }

      /*
      // kill nodes that are not allowed by network policy
      nodedb()->RemoveIf([&](const RouterContact &rc) -> bool {
        if(IsBootstrapNode(rc.pubkey))
          return false;
        return !ConnectionToRouterAllowed(rc.pubkey);
      });
      */
    }
    else
    {
      // kill dead nodes if client
      nodedb()->RemoveIf([&](const RouterContact &rc) -> bool {
        // don't kill first hop nodes
        if(strictConnectPubkeys.count(rc.pubkey))
          return false;
        // don't kill "non-bad" nodes
        if(!routerProfiling().IsBad(rc.pubkey))
          return false;
        routerProfiling().ClearProfile(rc.pubkey);
        // don't kill bootstrap nodes
        return !IsBootstrapNode(rc.pubkey);
      });
    }
    // expire transit paths
    paths.ExpirePaths(now);
    {
      auto itr = pendingEstablishJobs.begin();
      while(itr != pendingEstablishJobs.end())
      {
        if(itr->second->TimeoutReached() && itr->second->Timeout())
        {
          LogWarn("failed to connect to ", itr->first);
          itr = pendingEstablishJobs.erase(itr);
        }
        else
          ++itr;
      }
    }

    {
      auto itr = m_PersistingSessions.begin();
      while(itr != m_PersistingSessions.end())
      {
        auto link = GetLinkWithSessionByPubkey(itr->first);
        if(now < itr->second)
        {
          if(link && link->HasSessionTo(itr->first))
          {
            LogDebug("keepalive to ", itr->first);
            link->KeepAliveSessionTo(itr->first);
          }
          else
          {
            RouterContact rc;
            if(nodedb()->Get(itr->first, rc))
            {
              if(rc.IsPublicRouter())
              {
                LogDebug("establish to ", itr->first);
                TryConnectAsync(rc, 5);
              }
            }
          }
          ++itr;
        }
        else
        {
          const RouterID r(itr->first);
          LogInfo("commit to ", r, " expired");
          itr = m_PersistingSessions.erase(itr);
        }
      }
    }

    const size_t connected = NumberOfConnectedRouters();
    const size_t N         = nodedb()->num_loaded();
    if(N < minRequiredRouters)
    {
      LogInfo("We need at least ", minRequiredRouters,
              " service nodes to build paths but we have ", N, " in nodedb");
      // TODO: only connect to random subset
      if(bootstrapRCList.size())
      {
        for(const auto &rc : bootstrapRCList)
        {
          dht()->impl->ExploreNetworkVia(dht::Key_t{rc.pubkey});
        }
      }
      else
        LogError("we have no bootstrap nodes specified");
    }
    if(connected < minConnectedRouters)
    {
      size_t dlt = minConnectedRouters - connected;
      LogInfo("connecting to ", dlt, " random routers to keep alive");
      ConnectToRandomRouters(dlt);
    }

    if(!IsServiceNode())
    {
      _hiddenServiceContext.Tick(now);
    }

    _exitContext.Tick(now);
    if(rpcCaller)
      rpcCaller->Tick(now);
    // save profiles async
    if(routerProfiling().ShouldSave(now))
    {
      diskworker()->addJob(
          [&]() { routerProfiling().Save(routerProfilesFile.c_str()); });
    }
  }  // namespace llarp

  bool
  Router::Sign(Signature &sig, const llarp_buffer_t &buf) const
  {
    METRICS_TIME_BLOCK("Router", "Sign");
    return CryptoManager::instance()->sign(sig, identity(), buf);
  }

  void
  Router::SendTo(RouterID remote, const ILinkMessage *msg, ILinkLayer *selected)
  {
    const std::string remoteName = "TX_" + remote.ToString();
    METRICS_DYNAMIC_INCREMENT(msg->Name(), remoteName.c_str());
    llarp_buffer_t buf(linkmsg_buffer);

    if(!msg->BEncode(&buf))
    {
      LogWarn("failed to encode outbound message, buffer size left: ",
              buf.size_left());
      return;
    }
    // set size of message
    buf.sz  = buf.cur - buf.base;
    buf.cur = buf.base;
    LogDebug("send ", buf.sz, " bytes to ", remote);
    if(selected)
    {
      if(selected->SendTo(remote, buf))
        return;
    }
    for(const auto &link : inboundLinks)
    {
      if(link->SendTo(remote, buf))
        return;
    }
    for(const auto &link : outboundLinks)
    {
      if(link->SendTo(remote, buf))
        return;
    }
    LogWarn("message to ", remote, " was dropped");
  }

  void
  Router::ScheduleTicker(uint64_t ms)
  {
    ticker_job_id = _logic->call_later({ms, this, &handle_router_ticker});
  }

  void
  Router::SessionClosed(RouterID remote)
  {
    dht::Key_t k(remote);
    dht()->impl->Nodes()->DelNode(k);
    // remove from valid routers if it's a valid router
    validRouters.erase(remote);
    LogInfo("Session to ", remote, " fully closed");
  }

  ILinkLayer *
  Router::GetLinkWithSessionByPubkey(const RouterID &pubkey)
  {
    for(const auto &link : outboundLinks)
    {
      if(link->HasSessionTo(pubkey))
        return link.get();
    }
    for(const auto &link : inboundLinks)
    {
      if(link->HasSessionTo(pubkey))
        return link.get();
    }
    return nullptr;
  }

  void
  Router::FlushOutboundFor(RouterID remote, ILinkLayer *chosen)
  {
    LogDebug("Flush outbound for ", remote);

    auto itr = outboundMessageQueue.find(remote);
    if(itr == outboundMessageQueue.end())
    {
      pendingEstablishJobs.erase(remote);
      return;
    }
    // if for some reason we don't provide a link layer pick one that has it
    if(!chosen)
    {
      for(const auto &link : inboundLinks)
      {
        if(link->HasSessionTo(remote))
        {
          chosen = link.get();
          break;
        }
      }
      for(const auto &link : outboundLinks)
      {
        if(link->HasSessionTo(remote))
        {
          chosen = link.get();
          break;
        }
      }
    }
    while(itr->second.size())
    {
      llarp_buffer_t buf(itr->second.front());
      if(!chosen->SendTo(remote, buf))
        LogWarn("failed to send queued outbound message to ", remote, " via ",
                chosen->Name());

      itr->second.pop();
    }
    pendingEstablishJobs.erase(remote);
    outboundMessageQueue.erase(itr);
  }

  void
  Router::DiscardOutboundFor(const RouterID &remote)
  {
    outboundMessageQueue.erase(remote);
  }

  bool
  Router::GetRandomConnectedRouter(RouterContact &result) const
  {
    auto sz = validRouters.size();
    if(sz)
    {
      auto itr = validRouters.begin();
      if(sz > 1)
        std::advance(itr, randint() % sz);
      result = itr->second;
      return true;
    }
    return false;
  }

  bool
  Router::async_verify_RC(const RouterContact rc)
  {
    if(rc.IsPublicRouter() && whitelistRouters && IsServiceNode())
    {
      if(lokinetRouters.size() == 0)
      {
        LogError("we have no service nodes in whitelist");
        return false;
      }
      if(lokinetRouters.find(rc.pubkey) == lokinetRouters.end())
      {
        RouterID sn(rc.pubkey);
        LogInfo(sn, " is NOT a valid service node, rejecting");
        return false;
      }
    }
    if(pendingVerifyRC.count(rc.pubkey))
      return true;
    LogInfo("session with ", RouterID(rc.pubkey), " established");
    llarp_async_verify_rc *job = &pendingVerifyRC[rc.pubkey];
    async_verify_context *ctx  = new async_verify_context();
    ctx->router                = this;
    ctx->establish_job         = nullptr;

    auto itr = pendingEstablishJobs.find(rc.pubkey);
    if(itr != pendingEstablishJobs.end())
      ctx->establish_job = itr->second.get();

    job->user  = ctx;
    job->rc    = rc;
    job->valid = false;
    job->hook  = nullptr;

    job->nodedb       = _nodedb;
    job->logic        = _logic;
    job->cryptoworker = tp;
    job->diskworker   = &disk;
    if(rc.IsPublicRouter())
      job->hook = &Router::on_verify_server_rc;
    else
      job->hook = &Router::on_verify_client_rc;

    llarp_nodedb_async_verify(job);
    return true;
  }

  void
  Router::SetRouterWhitelist(const std::vector< RouterID > &routers)
  {
    lokinetRouters.clear();
    for(const auto &router : routers)
      lokinetRouters.emplace(router,
                             std::numeric_limits< llarp_time_t >::max());
    LogInfo("lokinet service node list now has ", lokinetRouters.size(),
            " routers");
  }

  bool
  Router::Run(struct llarp_nodedb *nodedb)
  {
    if(_running || _stopping)
      return false;
    this->_nodedb = nodedb;

    if(enableRPCServer)
    {
      if(rpcBindAddr.empty())
      {
        rpcBindAddr = DefaultRPCBindAddr;
      }
      rpcServer = std::make_unique< rpc::Server >(this);
      while(!rpcServer->Start(rpcBindAddr))
      {
        LogError("failed to bind jsonrpc to ", rpcBindAddr);
#if defined(ANDROID) || defined(RPI)
        sleep(1);
#else
        std::this_thread::sleep_for(std::chrono::seconds(1));
#endif
      }
      LogInfo("Bound RPC server to ", rpcBindAddr);
    }
    if(whitelistRouters)
    {
      rpcCaller = std::make_unique< rpc::Caller >(this);
      rpcCaller->SetAuth(lokidRPCUser, lokidRPCPassword);
      while(!rpcCaller->Start(lokidRPCAddr))
      {
        LogError("failed to start jsonrpc caller to ", lokidRPCAddr);
#if defined(ANDROID) || defined(RPI)
        sleep(1);
#else
        std::this_thread::sleep_for(std::chrono::seconds(1));
#endif
      }
      LogInfo("RPC Caller to ", lokidRPCAddr, " started");
    }

    llarp_threadpool_start(tp);
    disk.start();

    for(const auto &rc : bootstrapRCList)
    {
      if(this->nodedb()->Insert(rc))
      {
        LogInfo("added bootstrap node ", RouterID(rc.pubkey));
      }
      else
      {
        LogError("Failed to add bootstrap node ", RouterID(rc.pubkey));
      }
    }

    routerProfiling().Load(routerProfilesFile.c_str());

    Addr publicAddr(this->addrInfo);

    if(this->publicOverride)
    {
      LogDebug("public address:port ", publicAddr);
    }

    LogInfo("You have ", inboundLinks.size(), " inbound links");

    // set public signing key
    _rc.pubkey = seckey_topublic(identity());

    AddressInfo ai;
    for(const auto &link : inboundLinks)
    {
      if(link->GetOurAddressInfo(ai))
      {
        // override ip and port
        if(this->publicOverride)
        {
          ai.ip   = *publicAddr.addr6();
          ai.port = publicAddr.port();
        }
        if(IsBogon(ai.ip))
          continue;
        _rc.addrs.push_back(ai);
        if(ExitEnabled())
        {
          const llarp::Addr addr(ai);
          const nuint32_t a{addr.addr4()->s_addr};
          _rc.exits.emplace_back(_rc.pubkey, a);
          LogInfo(
              "Neato teh l33toh, You are a freaking exit relay. w00t!!!!! your "
              "exit "
              "is advertised as exiting at ",
              a);
        }
      }
    }

    // set public encryption key
    _rc.enckey = seckey_topublic(encryption());

    LogInfo("Signing rc...");
    if(!_rc.Sign(identity()))
    {
      LogError("failed to sign rc");
      return false;
    }

    if(!SaveRC())
    {
      LogError("failed to save RC");
      return false;
    }

    LogInfo("have ", nodedb->num_loaded(), " routers");

    LogInfo("starting outbound ", outboundLinks.size(), " links");
    for(const auto &link : outboundLinks)
    {
      if(!link->Start(_logic))
      {
        LogWarn("outbound link '", link->Name(), "' failed to start");
        return false;
      }
    }

    int IBLinksStarted = 0;

    // start links
    for(const auto &link : inboundLinks)
    {
      if(link->Start(_logic))
      {
        LogDebug("Link ", link->Name(), " started");
        IBLinksStarted++;
      }
      else
        LogWarn("Link ", link->Name(), " failed to start");
    }

    if(IBLinksStarted > 0)
    {
      // initialize as service node
      if(!InitServiceNode())
      {
        LogError("Failed to initialize service node");
        return false;
      }
      RouterID us = pubkey();
      LogInfo("initalized service node: ", us);
      if(minConnectedRouters < 6)
        minConnectedRouters = 6;
      // relays do not use profiling
      routerProfiling().Disable();
    }
    else
    {
      maxConnectedRouters = minConnectedRouters + 1;
      // we are a client
      // regenerate keys and resign rc before everything else
      CryptoManager::instance()->identity_keygen(_identity);
      CryptoManager::instance()->encryption_keygen(_encryption);
      _rc.pubkey = seckey_topublic(identity());
      _rc.enckey = seckey_topublic(encryption());
      if(!_rc.Sign(identity()))
      {
        LogError("failed to regenerate keys and sign RC");
        return false;
      }

      // don't create default if we already have some defined
      if(this->ShouldCreateDefaultHiddenService())
      {
        // generate default hidden service
        LogInfo("setting up default network endpoint");
        if(!CreateDefaultHiddenService())
        {
          LogError("failed to set up default network endpoint");
          return false;
        }
      }
    }

    LogInfo("starting hidden service context...");
    if(!hiddenServiceContext().StartAll())
    {
      LogError("Failed to start hidden service context");
      return false;
    }
    llarp_dht_context_start(dht(), pubkey());
    ScheduleTicker(1000);
    _running.store(true);
    _startedAt = Now();
    return _running;
  }

  llarp_time_t
  Router::Uptime() const
  {
    const llarp_time_t _now = Now();
    if(_startedAt && _now > _startedAt)
      return _now - _startedAt;
    return 0;
  }

  static void
  RouterAfterStopLinks(void *u, uint64_t, uint64_t)
  {
    Router *self = static_cast< Router * >(u);
    self->Close();
  }

  static void
  RouterAfterStopIssued(void *u, uint64_t, uint64_t)
  {
    Router *self = static_cast< Router * >(u);
    self->StopLinks();
    self->_logic->call_later({200, self, &RouterAfterStopLinks});
  }

  void
  Router::StopLinks()
  {
    LogInfo("stopping links");
    for(const auto &link : outboundLinks)
      link->Stop();
    for(const auto &link : inboundLinks)
      link->Stop();
  }

  bool
  Router::ShouldCreateDefaultHiddenService()
  {
    std::string defaultIfAddr = "auto";
    std::string defaultIfName = "auto";
    std::string enabledOption = "auto";
    auto itr                  = netConfig.find("defaultIfAddr");
    if(itr != netConfig.end())
    {
      defaultIfAddr = itr->second;
    }
    itr = netConfig.find("defaultIfName");
    if(itr != netConfig.end())
    {
      defaultIfName = itr->second;
    }
    itr = netConfig.find("enabled");
    if(itr != netConfig.end())
    {
      enabledOption = itr->second;
    }
    LogDebug("IfName: ", defaultIfName, " IfAddr: ", defaultIfAddr,
             " Enabled: ", enabledOption);
    // LogInfo("IfAddr: ", itr->second);
    // LogInfo("IfName: ", itr->second);
    if(enabledOption == "false")
    {
      LogInfo("Disabling default hidden service");
      return false;
    }
    else if(enabledOption == "auto")
    {
      // auto detect if we have any pre-defined endpoints
      // no if we have a endpoints
      if(hiddenServiceContext().hasEndpoints())
      {
        LogInfo("Auto mode detected and we have endpoints");
        netConfig.emplace("enabled", "false");
        return false;
      }
      netConfig.emplace("enabled", "true");
    }
    // ev.cpp llarp_ev_add_tun now handles this
    /*
    // so basically enabled at this point
    if(defaultIfName == "auto")
    {
      // we don't have any endpoints, auto configure settings
      // set a default IP range
      defaultIfAddr = findFreePrivateRange();
      if(defaultIfAddr == "")
      {
        LogError(
                        "Could not find any free lokitun interface names, can't
    auto set up " "default HS context for client"); defaultIfAddr = "no";
        netConfig.emplace("defaultIfAddr", defaultIfAddr);
        return false;
      }
      netConfig.emplace("defaultIfAddr", defaultIfAddr);
    }
    if(defaultIfName == "auto")
    {
      // pick an ifName
      defaultIfName = findFreeLokiTunIfName();
      if(defaultIfName == "")
      {
        LogError(
                        "Could not find any free private ip ranges, can't auto
    set up " "default HS context for client"); defaultIfName = "no";
        netConfig.emplace("defaultIfName", defaultIfName);
        return false;
      }
      netConfig.emplace("defaultIfName", defaultIfName);
    }
    */
    return true;
  }

  void
  Router::Stop()
  {
    if(!_running)
      return;
    if(_stopping)
      return;

    _stopping.store(true);
    LogInfo("stopping router");
    hiddenServiceContext().StopAll();
    _exitContext.Stop();
    if(rpcServer)
      rpcServer->Stop();
    _logic->call_later({200, this, &RouterAfterStopIssued});
  }

  bool
  Router::HasSessionTo(const RouterID &remote) const
  {
<<<<<<< HEAD
    for(const auto & link : outboundLinks)
      if(link->HasSessionTo(remote))
        return true;
    for(const auto & link : inboundLinks)
=======
    for(const auto &link : outboundLinks)
      if(link->HasSessionTo(remote))
        return true;
    for(const auto &link : inboundLinks)
>>>>>>> a33dbce6
      if(link->HasSessionTo(remote))
        return true;
    return false;
  }

  void
  Router::ConnectToRandomRouters(int want)
  {
    int wanted   = want;
    Router *self = this;

    self->nodedb()->visit([self, &want](const RouterContact &other) -> bool {
      // check if we really want to
      if(other.ExpiresSoon(self->Now(), 30000))
        return want > 0;
      if(!self->ConnectionToRouterAllowed(other.pubkey))
        return want > 0;
      if(randint() % 2 == 0
         && !(self->HasSessionTo(other.pubkey)
              || self->HasPendingConnectJob(other.pubkey)))
      {
        if(self->TryConnectAsync(other, 5))
          --want;
      }
      return want > 0;
    });
    LogInfo("connecting to ", abs(want - wanted), " out of ", wanted,
            " random routers");
  }

  bool
  Router::InitServiceNode()
  {
    LogInfo("accepting transit traffic");
    paths.AllowTransit();
    llarp_dht_allow_transit(dht());
    return _exitContext.AddExitEndpoint("default-connectivity", netConfig);
  }

  /// validate a new configuration against an already made and running
  /// router
  struct RouterConfigValidator
  {
    void
    ValidateEntry(const char *section, const char *key, const char *val)
    {
      if(valid)
      {
        if(!OnEntry(section, key, val))
        {
          LogError("invalid entry in section [", section, "]: '", key, "'='",
                   val, "'");
          valid = false;
        }
      }
    }

    const Router *router;
    Config *config;
    bool valid;
    RouterConfigValidator(const Router *r, Config *conf)
        : router(r), config(conf), valid(true)
    {
    }

    /// checks the (section, key, value) config tuple
    /// return false if that entry conflicts
    /// with existing configuration in router
    bool
    OnEntry(const char *, const char *, const char *) const
    {
      // TODO: implement me
      return true;
    }

    /// do validation
    /// return true if this config is valid
    /// return false if this config is not valid
    bool
    Validate()
    {
      config->visit(util::memFn(&RouterConfigValidator::ValidateEntry, this));
      return valid;
    }
  };

  bool
  Router::ValidateConfig(Config *conf) const
  {
    RouterConfigValidator validator(this, conf);
    return validator.Validate();
  }

  bool
  Router::Reconfigure(Config *)
  {
    // TODO: implement me
    return true;
  }

  bool
  Router::InitOutboundLinks()
  {
    if(outboundLinks.size() > 0)
      return true;

    static std::list< std::function< LinkLayer_ptr(Router *) > > linkFactories =
        {utp::NewServerFromRouter, iwp::NewServerFromRouter};

    for(const auto &factory : linkFactories)
    {
      auto link = factory(this);
      if(!link)
        continue;
      if(!link->EnsureKeys(transport_keyfile.string().c_str()))
      {
        LogError("failed to load ", transport_keyfile);
        continue;
      }

      auto afs = {AF_INET, AF_INET6};

      for(auto af : afs)
      {
        if(!link->Configure(netloop(), "*", af, m_OutboundPort))
          continue;
        AddLink(std::move(link), false);
        break;
      }
    }
    return outboundLinks.size() > 0;
  }

  bool
  Router::CreateDefaultHiddenService()
  {
    // fallback defaults
    // To NeuroScr: why run findFree* here instead of in tun.cpp?
    // I think it should be in tun.cpp, better to closer to time of usage
    // that way new tun may have grab a range we may have also grabbed here
    static const std::unordered_map< std::string,
                                     std::function< std::string(void) > >
        netConfigDefaults = {
            {"ifname", []() -> std::string { return "auto"; }},
            {"ifaddr", []() -> std::string { return "auto"; }},
            {"local-dns", []() -> std::string { return "127.0.0.1:53"; }}};
    // populate with fallback defaults if values not present
    auto itr = netConfigDefaults.begin();
    while(itr != netConfigDefaults.end())
    {
      auto found = netConfig.find(itr->first);
      if(found == netConfig.end() || found->second.empty())
      {
        netConfig.emplace(itr->first, itr->second());
      }
      ++itr;
    }
    // add endpoint
    return hiddenServiceContext().AddDefaultEndpoint(netConfig);
  }

  bool
  Router::HasPendingConnectJob(const RouterID &remote)
  {
    return pendingEstablishJobs.find(remote) != pendingEstablishJobs.end();
  }

  bool
  Router::LoadHiddenServiceConfig(const char *fname)
  {
    LogDebug("opening hidden service config ", fname);
    service::Config conf;
    if(!conf.Load(fname))
      return false;
    for(const auto &config : conf.services)
    {
      service::Config::section_t filteredConfig;
      mergeHiddenServiceConfig(config.second, filteredConfig.second);
      filteredConfig.first = config.first;
      if(!hiddenServiceContext().AddEndpoint(filteredConfig))
        return false;
    }
    return true;
  }
}  // namespace llarp<|MERGE_RESOLUTION|>--- conflicted
+++ resolved
@@ -1147,7 +1147,6 @@
   void
   Router::LookupRouterWhenExpired(RouterID router)
   {
-<<<<<<< HEAD
     LookupRouter(router,
                  std::bind(&Router::HandleRouterLookupForExpireUpdate, this,
                            router, std::placeholders::_1));
@@ -1175,12 +1174,6 @@
     {
       LogInfo("not storing rc for ", router);
     }
-=======
-    using namespace std::placeholders;
-    dht()->impl->LookupRouter(
-        router,
-        std::bind(&Router::HandleDHTLookupForExplore, this, router, _1));
->>>>>>> a33dbce6
   }
 
   void
@@ -1879,17 +1872,10 @@
   bool
   Router::HasSessionTo(const RouterID &remote) const
   {
-<<<<<<< HEAD
     for(const auto & link : outboundLinks)
       if(link->HasSessionTo(remote))
         return true;
     for(const auto & link : inboundLinks)
-=======
-    for(const auto &link : outboundLinks)
-      if(link->HasSessionTo(remote))
-        return true;
-    for(const auto &link : inboundLinks)
->>>>>>> a33dbce6
       if(link->HasSessionTo(remote))
         return true;
     return false;
