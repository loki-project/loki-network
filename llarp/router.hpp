--- conflicted
+++ resolved
@@ -199,13 +199,8 @@
     bool
     InitOutboundLink();
 
-<<<<<<< HEAD
-  bool
-  Run();
-=======
     bool
     GetRandomGoodRouter(RouterID &r);
->>>>>>> 77eec3e3
 
     /// initialize us as a service node
     /// return true on success
