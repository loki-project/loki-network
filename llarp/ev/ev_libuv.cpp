#include "ev_libuv.hpp"
#include "net/net_addr.hpp"

namespace libuv
{
  struct glue
  {
<<<<<<< HEAD
    virtual ~glue(){};
=======
    virtual ~glue() = default;
>>>>>>> 98203153
    virtual void
    Close() = 0;
  };

  /// tcp connection glue between llarp and libuv
  struct conn_glue : public glue
  {
    uv_tcp_t m_Handle;
    uv_connect_t m_Connect;
    uv_check_t m_Ticker;
    llarp_tcp_connecter* const m_TCP;
    llarp_tcp_acceptor* const m_Accept;
    llarp_tcp_conn m_Conn;
    llarp::Addr m_Addr;

    std::deque< std::vector< char > > m_WriteQueue;

    conn_glue(uv_loop_t* loop, llarp_tcp_connecter* tcp, const sockaddr* addr)
        : m_TCP(tcp), m_Accept(nullptr), m_Addr(*addr)
    {
      m_Connect.data = this;
      m_Handle.data  = this;
      m_TCP->impl    = this;
      uv_tcp_init(loop, &m_Handle);
      m_Ticker.data = this;
      uv_check_init(loop, &m_Ticker);
      m_Conn.close = &ExplicitClose;
      m_Conn.write = &ExplicitWrite;
    }

    conn_glue(uv_loop_t* loop, llarp_tcp_acceptor* tcp, const sockaddr* addr)
        : m_TCP(nullptr), m_Accept(tcp), m_Addr(*addr)
    {
      m_Connect.data = nullptr;
      m_Handle.data  = this;
      uv_tcp_init(loop, &m_Handle);
      m_Ticker.data = this;
      uv_check_init(loop, &m_Ticker);
      m_Accept->close = &ExplicitCloseAccept;
      m_Conn.write    = nullptr;
      m_Conn.closed   = nullptr;
    }

    conn_glue(conn_glue* parent) : m_TCP(nullptr), m_Accept(nullptr)
    {
      m_Connect.data = nullptr;
      m_Conn.close   = &ExplicitClose;
      m_Conn.write   = &ExplicitWrite;
      m_Handle.data  = this;
      uv_tcp_init(parent->m_Handle.loop, &m_Handle);
      m_Ticker.data = this;
      uv_check_init(parent->m_Handle.loop, &m_Ticker);
    }

    static void
    OnOutboundConnect(uv_connect_t* c, int status)
    {
      conn_glue* self = static_cast< conn_glue* >(c->data);
      self->HandleConnectResult(status);
      c->data = nullptr;
    }

    bool
    ConnectAsync()
    {
      return uv_tcp_connect(&m_Connect, &m_Handle, m_Addr, &OnOutboundConnect)
          != -1;
    }

    static void
    ExplicitClose(llarp_tcp_conn* conn)
    {
      static_cast< conn_glue* >(conn->impl)->Close();
    }
    static void
    ExplicitCloseAccept(llarp_tcp_acceptor* tcp)
    {
      static_cast< conn_glue* >(tcp->impl)->Close();
    }

    static ssize_t
    ExplicitWrite(llarp_tcp_conn* conn, const byte_t* ptr, size_t sz)
    {
      return static_cast< conn_glue* >(conn->impl)->WriteAsync((char*)ptr, sz);
    }

    static void
    OnRead(uv_stream_t* stream, ssize_t nread, const uv_buf_t* buf)
    {
      if(nread >= 0)
        static_cast< conn_glue* >(stream->data)->Read(buf->base, nread);
      else if(nread < 0)
        static_cast< conn_glue* >(stream->data)->Close();
      delete[] buf->base;
    }

    static void
    Alloc(uv_handle_t*, size_t suggested_size, uv_buf_t* buf)
    {
      buf->base = new char[suggested_size];
      buf->len  = suggested_size;
    }

    void
    Read(const char* ptr, ssize_t sz)
    {
      if(m_Conn.read)
      {
        llarp::LogDebug("tcp read ", sz, " bytes");
        const llarp_buffer_t buf(ptr, sz);
        m_Conn.read(&m_Conn, buf);
      }
    }

    void
    HandleConnectResult(int status)
    {
      if(m_TCP && m_TCP->connected)
      {
        if(status == 0)
        {
          m_Conn.impl  = this;
          m_Conn.loop  = m_TCP->loop;
          m_Conn.close = &ExplicitClose;
          m_Conn.write = &ExplicitWrite;
          m_TCP->connected(m_TCP, &m_Conn);
          Start();
        }
        else if(m_TCP->error)
        {
          llarp::LogError("failed to connect tcp ", uv_strerror(status));
          m_TCP->error(m_TCP);
        }
      }
    }

    void
    WriteFail()
    {
      if(m_Conn.close)
        m_Conn.close(&m_Conn);
    }

    uv_stream_t*
    Stream()
    {
      return (uv_stream_t*)&m_Handle;
    }

    static void
    OnWritten(uv_write_t* req, int status)
    {
      if(status)
      {
        llarp::LogError("write failed on tcp: ", uv_strerror(status));
        static_cast< conn_glue* >(req->data)->Close();
      }
      else
        static_cast< conn_glue* >(req->data)->DrainOne();
      delete req;
    }

    void
    DrainOne()
    {
      m_WriteQueue.pop_front();
    }

    int
    WriteAsync(char* data, size_t sz)
    {
      m_WriteQueue.emplace_back(sz);
      std::copy_n(data, sz, m_WriteQueue.back().begin());
      auto buf        = uv_buf_init(m_WriteQueue.back().data(), sz);
      uv_write_t* req = new uv_write_t();
      req->data       = this;
      return uv_write(req, Stream(), &buf, 1, &OnWritten) == 0 ? sz : 0;
    }

    static void
    OnClosed(uv_handle_t* h)
    {
      static_cast< conn_glue* >(h->data)->HandleClosed();
    }

    static void
    FullClose(uv_handle_t* h)
    {
      conn_glue* self = static_cast< conn_glue* >(h->data);
      h->data         = nullptr;
      delete self;
      llarp::LogInfo("deleted");
    }

    void
    HandleClosed()
    {
      m_Handle.data = nullptr;
      if(m_Accept)
      {
        if(m_Accept->closed)
          m_Accept->closed(m_Accept);
        m_Accept->impl = nullptr;
      }
      if(m_Conn.closed)
      {
        m_Conn.closed(&m_Conn);
      }
      m_Conn.impl = nullptr;
      llarp::LogInfo("closed");
      uv_close((uv_handle_t*)&m_Ticker, &FullClose);
    }

    static void
    OnShutdown(uv_shutdown_t* shut, int code)
    {
      llarp::LogDebug("shut down ", code);
      conn_glue* self = static_cast< conn_glue* >(shut->data);
      uv_close((uv_handle_t*)&self->m_Handle, &OnClosed);
      delete shut;
    }

    void
    Close() override
    {
      llarp::LogDebug("close tcp connection");
      uv_check_stop(&m_Ticker);
      uv_read_stop(Stream());
      uv_shutdown_t* shut = new uv_shutdown_t();
      shut->data          = this;
      uv_shutdown(shut, Stream(), &OnShutdown);
    }

    static void
    OnAccept(uv_stream_t* stream, int status)
    {
      if(status == 0)
      {
        static_cast< conn_glue* >(stream->data)->Accept();
      }
      else
      {
        llarp::LogError("tcp accept failed: ", uv_strerror(status));
      }
    }

    static void
    OnTick(uv_check_t* t)
    {
      static_cast< conn_glue* >(t->data)->Tick();
    }

    void
    Tick()
    {
      if(m_Accept && m_Accept->tick)
        m_Accept->tick(m_Accept);
      if(m_Conn.tick)
        m_Conn.tick(&m_Conn);
    }

    void
    Start()
    {
      auto result = uv_check_start(&m_Ticker, &OnTick);
      if(result)
        llarp::LogError("failed to start timer ", uv_strerror(result));
      result = uv_read_start(Stream(), &Alloc, &OnRead);
      if(result)
        llarp::LogError("failed to start reader ", uv_strerror(result));
    }

    void
    Accept()
    {
      if(m_Accept && m_Accept->accepted)
      {
        conn_glue* child = new conn_glue(this);
        llarp::LogDebug("accepted new connection");
        child->m_Conn.impl  = child;
        child->m_Conn.loop  = m_Accept->loop;
        child->m_Conn.close = &ExplicitClose;
        child->m_Conn.write = &ExplicitWrite;
        auto res            = uv_accept(Stream(), child->Stream());
        if(res)
        {
          llarp::LogError("failed to accept tcp connection ", uv_strerror(res));
          child->Close();
          return;
        }
        m_Accept->accepted(m_Accept, &child->m_Conn);
        child->Start();
      }
    }

    bool
    Server()
    {
      m_Accept->close = &ExplicitCloseAccept;
      return uv_tcp_bind(&m_Handle, m_Addr, 0) == 0
          && uv_listen(Stream(), 5, &OnAccept) == 0;
    }
  };

  struct udp_glue : public glue
  {
    uv_udp_t m_Handle;
    uv_check_t m_Ticker;
    llarp_udp_io* const m_UDP;
    llarp::Addr m_Addr;
    bool gotpkts;

    udp_glue(uv_loop_t* loop, llarp_udp_io* udp, const sockaddr* src)
        : m_UDP(udp), m_Addr(*src)
    {
      m_Handle.data = this;
      m_Ticker.data = this;
      gotpkts       = false;
      uv_udp_init(loop, &m_Handle);
      uv_check_init(loop, &m_Ticker);
    }

    static void
    Alloc(uv_handle_t*, size_t suggested_size, uv_buf_t* buf)
    {
      buf->base = new char[suggested_size];
      buf->len  = suggested_size;
    }

    static void
    OnRecv(uv_udp_t* handle, ssize_t nread, const uv_buf_t* buf,
           const struct sockaddr* addr, unsigned)
    {
      if(addr)
        static_cast< udp_glue* >(handle->data)->RecvFrom(nread, buf, addr);
      delete[] buf->base;
    }

    void
    RecvFrom(ssize_t sz, const uv_buf_t* buf, const struct sockaddr* fromaddr)
    {
      if(sz >= 0 && m_UDP && m_UDP->recvfrom)
      {
        const size_t pktsz = sz;
        const llarp_buffer_t pkt{(const byte_t*)buf->base, pktsz};
        m_UDP->recvfrom(m_UDP, fromaddr, ManagedBuffer{pkt});
        gotpkts = true;
      }
    }

    static void
    OnTick(uv_check_t* t)
    {
      static_cast< udp_glue* >(t->data)->Tick();
    }

    void
    Tick()
    {
      if(m_UDP && m_UDP->tick)
        m_UDP->tick(m_UDP);
    }

    static int
    SendTo(llarp_udp_io* udp, const sockaddr* to, const byte_t* ptr, size_t sz)
    {
      udp_glue* self = static_cast< udp_glue* >(udp->impl);
      if(self == nullptr)
        return -1;
      uv_buf_t buf = uv_buf_init((char*)ptr, sz);
      return uv_udp_try_send(&self->m_Handle, &buf, 1, to);
    }

    bool
    Bind()
    {
      auto ret = uv_udp_bind(&m_Handle, m_Addr, 0);
      if(ret)
      {
        llarp::LogError("failed to bind to ", m_Addr, " ", uv_strerror(ret));
        return false;
      }
      if(uv_udp_recv_start(&m_Handle, &Alloc, &OnRecv))
      {
        llarp::LogError("failed to start recving packets via ", m_Addr);
        return false;
      }
      if(uv_check_start(&m_Ticker, &OnTick))
      {
        llarp::LogError("failed to start ticker");
        return false;
      }
      if(uv_fileno((const uv_handle_t*)&m_Handle, &m_UDP->fd))
        return false;
      m_UDP->sendto = &SendTo;
      return true;
    }

    static void
    OnClosed(uv_handle_t* h)
    {
      udp_glue* glue = static_cast< udp_glue* >(h->data);
      if(glue)
      {
        h->data           = nullptr;
        glue->m_UDP->impl = nullptr;
        delete glue;
      }
    }

    void
    Close() override
    {
      uv_check_stop(&m_Ticker);
      uv_close((uv_handle_t*)&m_Handle, &OnClosed);
    }
  };

  struct tun_glue : public glue
  {
    uv_poll_t m_Handle;
    uv_check_t m_Ticker;
    llarp_tun_io* const m_Tun;
    device* const m_Device;
    byte_t m_Buffer[1500];
    bool readpkt;

    tun_glue(llarp_tun_io* tun) : m_Tun(tun), m_Device(tuntap_init())
    {
      m_Handle.data = this;
      m_Ticker.data = this;
      readpkt       = false;
    }

    ~tun_glue()
    {
      tuntap_destroy(m_Device);
    }

    static void
    OnTick(uv_check_t* timer)
    {
      static_cast< tun_glue* >(timer->data)->Tick();
    }

    static void
    OnPoll(uv_poll_t* h, int, int events)
    {
      if(events & UV_READABLE)
      {
        static_cast< tun_glue* >(h->data)->Read();
      }
    }

    void
    Read()
    {
      auto sz = tuntap_read(m_Device, m_Buffer, sizeof(m_Buffer));
      if(sz > 0)
      {
        llarp::LogDebug("tun read ", sz);
        llarp_buffer_t pkt(m_Buffer, sz);
        if(m_Tun && m_Tun->recvpkt)
          m_Tun->recvpkt(m_Tun, pkt);
      }
    }

    void
    Tick()
    {
      if(m_Tun->before_write)
        m_Tun->before_write(m_Tun);
      if(m_Tun->tick)
        m_Tun->tick(m_Tun);
    }

    static void
    OnClosed(uv_handle_t* h)
    {
      tun_glue* self = static_cast< tun_glue* >(h->data);
      if(self)
      {
        self->m_Tun->impl = nullptr;
        h->data           = nullptr;
        delete self;
      }
    }

    void
    Close() override
    {
      uv_check_stop(&m_Ticker);
      uv_close((uv_handle_t*)&m_Handle, &OnClosed);
    }

    bool
    Write(const byte_t* pkt, size_t sz)
    {
      return tuntap_write(m_Device, (void*)pkt, sz) != -1;
    }

    static bool
    WritePkt(llarp_tun_io* tun, const byte_t* pkt, size_t sz)
    {
      return static_cast< tun_glue* >(tun->impl)->Write(pkt, sz);
    }

    bool
    Init(uv_loop_t* loop)
    {
      strncpy(m_Device->if_name, m_Tun->ifname, sizeof(m_Device->if_name));
      if(tuntap_start(m_Device, TUNTAP_MODE_TUNNEL, 0) == -1)
      {
        llarp::LogError("failed to start up ", m_Tun->ifname);
        return false;
      }
      if(tuntap_set_ip(m_Device, m_Tun->ifaddr, m_Tun->ifaddr, m_Tun->netmask)
         == -1)
      {
        llarp::LogError("failed to set address on ", m_Tun->ifname);
        return false;
      }
      if(tuntap_up(m_Device) == -1)
      {
        llarp::LogError("failed to put up ", m_Tun->ifname);
        return false;
      }
      if(m_Device->tun_fd == -1)
      {
        llarp::LogError("tun interface ", m_Tun->ifname,
                        " has invalid fd: ", m_Device->tun_fd);
        return false;
      }
      if(uv_poll_init(loop, &m_Handle, m_Device->tun_fd) == -1)
      {
        llarp::LogError("failed to start polling on ", m_Tun->ifname);
        return false;
      }
      if(uv_poll_start(&m_Handle, UV_READABLE, &OnPoll))
      {
        llarp::LogError("failed to start polling on ", m_Tun->ifname);
        return false;
      }
      if(uv_check_init(loop, &m_Ticker) != 0
         || uv_check_start(&m_Ticker, &OnTick) != 0)
      {
        llarp::LogError("failed to set up tun interface timer for ",
                        m_Tun->ifname);
        return false;
      }
      m_Tun->writepkt = &WritePkt;
      return true;
    }
  };

  bool
  Loop::init()
  {
    m_Impl.reset(uv_loop_new());
    if(uv_loop_init(m_Impl.get()) == -1)
      return false;
    uv_loop_configure(m_Impl.get(), UV_LOOP_BLOCK_SIGNAL, SIGPIPE);
    m_TickTimer.data = this;
    m_Run.store(true);
    return uv_timer_init(m_Impl.get(), &m_TickTimer) != -1;
  }

  void
  Loop::update_time()
  {
    uv_update_time(m_Impl.get());
  }

  bool
  Loop::running() const
  {
    return m_Run.load();
  }

  llarp_time_t
  Loop::time_now() const
  {
    return llarp::time_now_ms();
  }

  bool
  Loop::tcp_connect(llarp_tcp_connecter* tcp, const sockaddr* addr)
  {
    conn_glue* impl = new conn_glue(m_Impl.get(), tcp, addr);
    tcp->impl       = impl;
    if(impl->ConnectAsync())
      return true;
    delete impl;
    tcp->impl = nullptr;
    return false;
  }

  static void
  OnTickTimeout(uv_timer_t* timer)
  {
    uv_stop(timer->loop);
  }

  int
  Loop::tick(int ms)
  {
    uv_timer_start(&m_TickTimer, &OnTickTimeout, ms, 0);
    uv_run(m_Impl.get(), UV_RUN_ONCE);
    return 0;
  }

  void
  Loop::stop()
  {
    uv_stop(m_Impl.get());
    llarp::LogInfo("stopping event loop");
    m_Run.store(false);
    CloseAll();
  }

  void
  Loop::CloseAll()
  {
    llarp::LogInfo("Closing all handles");
    uv_walk(
        m_Impl.get(),
        [](uv_handle_t* h, void*) {
          if(uv_is_closing(h))
            return;
          if(h->data && uv_is_active(h))
          {
            static_cast< glue* >(h->data)->Close();
          }
        },
        nullptr);
  }

  void
  Loop::stopped()
  {
    tick(50);
    llarp::LogInfo("we have stopped");
  }

  bool
  Loop::udp_listen(llarp_udp_io* udp, const sockaddr* src)
  {
    udp_glue* impl = new udp_glue(m_Impl.get(), udp, src);
    udp->impl      = impl;
    if(impl->Bind())
    {
      return true;
    }
    delete impl;
    return false;
  }

  bool
  Loop::udp_close(llarp_udp_io* udp)
  {
    if(udp == nullptr)
      return false;
    udp_glue* glue = static_cast< udp_glue* >(udp->impl);
    if(glue == nullptr)
      return false;
    glue->Close();
    return true;
  }

  bool
  Loop::tun_listen(llarp_tun_io* tun)
  {
    tun_glue* glue = new tun_glue(tun);
    tun->impl      = glue;
    if(glue->Init(m_Impl.get()))
    {
      return true;
    }
    delete glue;
    return false;
  }

  bool
  Loop::tcp_listen(llarp_tcp_acceptor* tcp, const sockaddr* addr)
  {
    conn_glue* glue = new conn_glue(m_Impl.get(), tcp, addr);
    tcp->impl       = glue;
    if(glue->Server())
      return true;
    tcp->impl = nullptr;
    delete glue;
    return false;
  }

}  // namespace libuv<|MERGE_RESOLUTION|>--- conflicted
+++ resolved
@@ -5,11 +5,7 @@
 {
   struct glue
   {
-<<<<<<< HEAD
-    virtual ~glue(){};
-=======
     virtual ~glue() = default;
->>>>>>> 98203153
     virtual void
     Close() = 0;
   };
