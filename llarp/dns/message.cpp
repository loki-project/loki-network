--- conflicted
+++ resolved
@@ -182,13 +182,7 @@
         rec.rr_type                   = question.qtype;
         rec.rr_class                  = qClassIN;
         rec.ttl                       = ttl;
-<<<<<<< HEAD
-        std::array< byte_t, 512 > tmp = {0};
-
-=======
         std::array< byte_t, 512 > tmp = {{0}};
-        ;
->>>>>>> da556b4f
         llarp_buffer_t buf(tmp);
         if(EncodeName(&buf, name))
         {
