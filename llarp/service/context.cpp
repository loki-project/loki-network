--- conflicted
+++ resolved
@@ -45,11 +45,7 @@
         llarp::LogError("No endpoints found");
         return nullptr;
       }
-<<<<<<< HEAD
-      auto itr  = m_Endpoints.begin();
-=======
-      auto itr = m_Endpoints.begin();
->>>>>>> 77eec3e3
+      auto itr = m_Endpoints.begin();
       if(itr == m_Endpoints.end())
         return nullptr;
       return itr->second.get();
