--- conflicted
+++ resolved
@@ -195,11 +195,7 @@
       }
       currentConvoTag.Randomize();
       AsyncKeyExchange* ex = new AsyncKeyExchange(
-<<<<<<< HEAD
-          m_Endpoint->RouterLogic(), m_Endpoint->GetCrypto(), remoteIdent,
-=======
           m_Endpoint->RouterLogic(), m_Endpoint->crypto(), remoteIdent,
->>>>>>> 03865e76
           m_Endpoint->GetIdentity(), currentIntroSet.K, remoteIntro,
           m_DataHandler, currentConvoTag);
 
