--- conflicted
+++ resolved
@@ -7,7 +7,6 @@
 #include <sys/socket.h>
 #include <netdb.h>
 #endif
-#include "ev.hpp"
 
 #include <ev.hpp>
 #include <router.hpp>
@@ -17,15 +16,6 @@
 {
   namespace handlers
   {
-<<<<<<< HEAD
-
-    static llarp_fd_promise * get_tun_fd_promise(llarp_tun_io * tun)
-    {
-      return static_cast<TunEndpoint *>(tun->user)->Promise.get();
-    }
-
-    TunEndpoint::TunEndpoint(const std::string &nickname, llarp_router *r)
-=======
     static llarp_fd_promise *
     get_tun_fd_promise(llarp_tun_io *tun)
     {
@@ -33,23 +23,15 @@
     }
 
     TunEndpoint::TunEndpoint(const std::string &nickname, llarp::Router *r)
->>>>>>> 77eec3e3
         : service::Endpoint(nickname, r)
         , m_UserToNetworkPktQueue(nickname + "_sendq", r->netloop, r->netloop)
         , m_NetworkToUserPktQueue(nickname + "_recvq", r->netloop, r->netloop)
         , m_Resolver(r->netloop, this)
     {
-<<<<<<< HEAD
-#ifdef ANDROID      
-      tunif.get_fd_promise = &get_tun_fd_promise;
-      Promise.reset(new llarp_fd_promise(&m_VPNPromise));
-#else 
-=======
 #ifdef ANDROID
       tunif.get_fd_promise = &get_tun_fd_promise;
       Promise.reset(new llarp_fd_promise(&m_VPNPromise));
 #else
->>>>>>> 77eec3e3
       tunif.get_fd_promise = nullptr;
 #endif
       tunif.user    = this;
