--- conflicted
+++ resolved
@@ -786,13 +786,8 @@
               {
                 return false;
               }
-<<<<<<< HEAD
               pkt.UpdateIPv4Address(xhtonl(net::IPPacket::TruncateV6(themIP)),
                                     xhtonl(net::IPPacket::TruncateV6(usIP)));
-=======
-              pkt.UpdateV4Address(net::IPPacket::TruncateV6(themIP),
-                                  net::IPPacket::TruncateV6(usIP));
->>>>>>> a2d01ff2
             }
             else if(pkt.IsV6())
             {
