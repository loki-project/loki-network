#include <handlers/exit.hpp>
#include <net.hpp>
#include <router.hpp>
#include <str.hpp>
#include <dns/dns.hpp>
#include <cassert>

namespace llarp
{
  namespace handlers
  {
    static void
    ExitHandlerRecvPkt(llarp_tun_io *tun, llarp_buffer_t buf)
    {
      static_cast< ExitEndpoint * >(tun->user)->OnInetPacket(buf);
    }

    static void
    ExitHandlerFlush(llarp_tun_io *tun)
    {
      static_cast< ExitEndpoint * >(tun->user)->Flush();
    }

    ExitEndpoint::ExitEndpoint(const std::string &name, llarp::Router *r)
        : m_Router(r)
        , m_Resolver(r->netloop, this)
        , m_Name(name)
        , m_Tun{{0}, 0, {0}, 0, 0, 0, 0, 0, 0, 0}
<<<<<<< HEAD
=======
        , m_LocalResolverAddr("127.0.0.1", 53)
>>>>>>> 77eec3e3
        , m_InetToNetwork(name + "_exit_rx", r->netloop, r->netloop)

    {
      m_Tun.user      = this;
      m_Tun.recvpkt   = &ExitHandlerRecvPkt;
      m_Tun.tick      = &ExitHandlerFlush;
      m_ShouldInitTun = true;
    }

    ExitEndpoint::~ExitEndpoint()
    {
    }

    bool
    ExitEndpoint::ShouldHookDNSMessage(const llarp::dns::Message &msg) const
    {
      if(msg.questions.size() == 0)
        return false;
      if(msg.questions[0].qtype == llarp::dns::qTypePTR)
      {
        llarp::huint32_t ip;
        if(!llarp::dns::DecodePTR(msg.questions[0].qname, ip))
          return false;
        return m_OurRange.Contains(ip);
      }
      else if(msg.questions[0].qtype == llarp::dns::qTypeA)
      {
        return msg.questions[0].qname.find(".snode.")
            == (msg.questions[0].qname.size() - 7);
      }
      else
        return false;
    }

    bool
    ExitEndpoint::HandleHookedDNSMessage(
        llarp::dns::Message msg,
        std::function< void(llarp::dns::Message) > reply)
    {
      if(msg.questions[0].qtype == llarp::dns::qTypePTR)
      {
        llarp::huint32_t ip;
        if(!llarp::dns::DecodePTR(msg.questions[0].qname, ip))
          return false;
        if(ip == m_IfAddr)
        {
          RouterID us = Router()->pubkey();
          msg.AddAReply(us.ToString(), 300);
        }
        else
        {
          auto itr = m_IPToKey.find(ip);
          if(itr != m_IPToKey.end()
             && m_SNodeKeys.find(itr->second) != m_SNodeKeys.end())
          {
            RouterID them = itr->second;
            msg.AddAReply(them.ToString());
          }
          else
            msg.AddNXReply();
        }
      }
      else if(msg.questions[0].qtype == llarp::dns::qTypeA)
      {
        // forward dns for snode
        RouterID r;
        if(r.FromString(msg.questions[0].qname))
        {
          huint32_t ip;
          if(m_SNodeKeys.find(r.data()) == m_SNodeKeys.end())
          {
            // we do not have it mapped
            // map it
            ip = ObtainServiceNodeIP(r);
            msg.AddINReply(ip);
          }
          else
          {
            // we have it mapped already as a service node
            auto itr = m_KeyToIP.find(r.data());
            if(itr != m_KeyToIP.end())
            {
              ip = itr->second;
              msg.AddINReply(ip);
            }
            else  // fallback case that should never happen (probably)
              msg.AddNXReply();
          }
        }
        else
          msg.AddNXReply();
      }
      reply(msg);
      return true;
    }

    llarp_time_t
    ExitEndpoint::Now() const
    {
      return m_Router->Now();
    }

    void
    ExitEndpoint::Flush()
    {
      auto now = Now();
      m_InetToNetwork.Process([&](Pkt_t &pkt) {
        llarp::PubKey pk;
        {
          auto itr = m_IPToKey.find(pkt.dst());
          if(itr == m_IPToKey.end())
          {
            // drop
            llarp::LogWarn(Name(), " dropping packet, has no session at ",
                           pkt.dst());
            return;
          }
          pk = itr->second;
        }
        // check if this key is a service node
        if(m_SNodeKeys.find(pk) != m_SNodeKeys.end())
        {
          // check if it's a service node session we made and queue it via our
          // snode session that we made otherwise use an inbound session that
          // was made by the other service node
          auto itr = m_SNodeSessions.find(pk);
          if(itr != m_SNodeSessions.end())
          {
            if(itr->second->QueueUpstreamTraffic(pkt,
                                                 llarp::routing::ExitPadSize))
              return;
          }
        }
        llarp::exit::Endpoint *ep = nullptr;
        auto range                = m_ActiveExits.equal_range(pk);
        auto itr                  = range.first;
        uint64_t min              = std::numeric_limits< uint64_t >::max();
        /// pick non dead looking path with lowest tx rate
        while(itr != range.second)
        {
          if(itr->second->TxRate() < min && !itr->second->LooksDead(now))
          {
            ep  = itr->second.get();
            min = ep->TxRate();
          }
          ++itr;
        }

        if(ep == nullptr)
        {
          // we may have all dead sessions, wtf now?
          llarp::LogWarn(Name(), " dropped inbound traffic for session ", pk,
                         " as we have no working endpoints");
        }
        else
        {
          if(!ep->QueueInboundTraffic(pkt.Buffer()))
          {
            llarp::LogWarn(Name(), " dropped inbound traffic for session ", pk,
                           " as we are overloaded (probably)");
          }
        }
      });
      {
        auto itr = m_ActiveExits.begin();
        while(itr != m_ActiveExits.end())
        {
          if(!itr->second->Flush())
          {
            llarp::LogWarn("exit session with ", itr->first,
                           " dropped packets");
          }
          ++itr;
        }
      }
      {
        auto itr = m_SNodeSessions.begin();
        while(itr != m_SNodeSessions.end())
        {
          if(!itr->second->FlushUpstreamTraffic())
          {
            llarp::LogWarn("failed to flushsnode traffic to ", itr->first,
                           " via outbound session");
          }
          ++itr;
        }
      }
    }

    bool
    ExitEndpoint::Start()
    {
      if(m_ShouldInitTun)
      {
        if(!llarp_ev_add_tun(Router()->netloop, &m_Tun))
          return false;
        if(m_UpstreamResolvers.size() == 0)
          m_UpstreamResolvers.emplace_back("8.8.8.8", 53);
        return m_Resolver.Start(m_LocalResolverAddr, m_UpstreamResolvers);
      }
      return true;
    }

    llarp::Router *
    ExitEndpoint::Router()
    {
      return m_Router;
    }

    llarp::Crypto *
    ExitEndpoint::Crypto()
    {
      return &m_Router->crypto;
    }

    huint32_t
    ExitEndpoint::GetIfAddr() const
    {
      return m_IfAddr;
    }

    bool
    ExitEndpoint::HasLocalMappedAddrFor(const llarp::PubKey &pk) const
    {
      return m_KeyToIP.find(pk) != m_KeyToIP.end();
    }

    huint32_t
    ExitEndpoint::GetIPForIdent(const llarp::PubKey pk)
    {
      huint32_t found = {0};
      if(!HasLocalMappedAddrFor(pk))
      {
        // allocate and map
        found.h = AllocateNewAddress().h;
        if(!m_KeyToIP.emplace(pk, found).second)
        {
          llarp::LogError(Name(), "failed to map ", pk, " to ", found);
          return found;
        }
        if(!m_IPToKey.emplace(found, pk).second)
        {
          llarp::LogError(Name(), "failed to map ", found, " to ", pk);
          return found;
        }
        if(HasLocalMappedAddrFor(pk))
          llarp::LogInfo(Name(), " mapping ", pk, " to ", found);
        else
          llarp::LogError(Name(), "failed to map ", pk, " to ", found);
      }
      else
        found.h = m_KeyToIP[pk].h;

      MarkIPActive(found);
      m_KeyToIP.rehash(0);
      assert(HasLocalMappedAddrFor(pk));
      return found;
    }

    huint32_t
    ExitEndpoint::AllocateNewAddress()
    {
      if(m_NextAddr < m_HigestAddr)
        return ++m_NextAddr;

      // find oldest activity ip address
      huint32_t found  = {0};
      llarp_time_t min = std::numeric_limits< llarp_time_t >::max();
      auto itr         = m_IPActivity.begin();
      while(itr != m_IPActivity.end())
      {
        if(itr->second < min)
        {
          found.h = itr->first.h;
          min     = itr->second;
        }
        ++itr;
      }
      // kick old ident off exit
      // TODO: DoS
      llarp::PubKey pk = m_IPToKey[found];
      KickIdentOffExit(pk);

      return found;
    }

    bool
    ExitEndpoint::QueueOutboundTraffic(llarp_buffer_t buf)
    {
      return llarp_ev_tun_async_write(&m_Tun, buf);
    }

    void
    ExitEndpoint::KickIdentOffExit(const llarp::PubKey &pk)
    {
      llarp::LogInfo(Name(), " kicking ", pk, " off exit");
      huint32_t ip = m_KeyToIP[pk];
      m_KeyToIP.erase(pk);
      m_IPToKey.erase(ip);
      auto range    = m_ActiveExits.equal_range(pk);
      auto exit_itr = range.first;
      while(exit_itr != range.second)
        exit_itr = m_ActiveExits.erase(exit_itr);
    }

    void
    ExitEndpoint::MarkIPActive(llarp::huint32_t ip)
    {
      m_IPActivity[ip] = Router()->Now();
    }

    void
    ExitEndpoint::OnInetPacket(llarp_buffer_t buf)
    {
      m_InetToNetwork.EmplaceIf(
          [buf](Pkt_t &pkt) -> bool { return pkt.Load(buf); });
    }

    bool
    ExitEndpoint::QueueSNodePacket(llarp_buffer_t buf, llarp::huint32_t from)
    {
      llarp::net::IPv4Packet pkt;
      if(!pkt.Load(buf))
        return false;
      // rewrite ip
      pkt.UpdateIPv4PacketOnDst(from, m_IfAddr);
      return llarp_ev_tun_async_write(&m_Tun, pkt.Buffer());
    }

    llarp::exit::Endpoint *
    ExitEndpoint::FindEndpointByPath(const llarp::PathID_t &path)
    {
      llarp::exit::Endpoint *endpoint = nullptr;
      llarp::PubKey pk;
      {
        auto itr = m_Paths.find(path);
        if(itr == m_Paths.end())
          return nullptr;
        pk = itr->second;
      }
      {
        auto itr = m_ActiveExits.find(pk);
        if(itr != m_ActiveExits.end())
        {
          if(itr->second->PubKey() == pk)
            endpoint = itr->second.get();
        }
      }
      return endpoint;
    }

    bool
    ExitEndpoint::UpdateEndpointPath(const llarp::PubKey &remote,
                                     const llarp::PathID_t &next)
    {
      // check if already mapped
      auto itr = m_Paths.find(next);
      if(itr != m_Paths.end())
        return false;
      m_Paths.insert(std::make_pair(next, remote));
      return true;
    }

    bool
    ExitEndpoint::SetOption(const std::string &k, const std::string &v)
    {
      if(k == "type" && v == "null")
      {
        m_ShouldInitTun = false;
        return true;
      }
      if(k == "exit")
      {
        m_PermitExit = IsTrueValue(v.c_str());
        return true;
      }
      if(k == "local-dns")
      {
        std::string resolverAddr = v;
        uint16_t dnsport         = 53;
        auto pos                 = v.find(":");
        if(pos != std::string::npos)
        {
          resolverAddr = v.substr(0, pos);
          dnsport      = std::atoi(v.substr(pos + 1).c_str());
        }
        m_LocalResolverAddr = llarp::Addr(resolverAddr, dnsport);
        llarp::LogInfo(Name(), " local dns set to ", m_LocalResolverAddr);
      }
      if(k == "upstream-dns")
      {
        std::string resolverAddr = v;
        uint16_t dnsport         = 53;
        auto pos                 = v.find(":");
        if(pos != std::string::npos)
        {
          resolverAddr = v.substr(0, pos);
          dnsport      = std::atoi(v.substr(pos + 1).c_str());
        }
        m_UpstreamResolvers.emplace_back(resolverAddr, dnsport);
        llarp::LogInfo(Name(), "adding upstream dns set to ", resolverAddr, ":",
                       dnsport);
      }
      if(k == "ifaddr")
      {
        auto pos = v.find("/");
        if(pos == std::string::npos)
        {
          llarp::LogError(Name(), " ifaddr is not a cidr: ", v);
          return false;
        }
        std::string nmask_str = v.substr(1 + pos);
        std::string host_str  = v.substr(0, pos);
        // string, or just a plain char array?
        strncpy(m_Tun.ifaddr, host_str.c_str(), sizeof(m_Tun.ifaddr) - 1);
        m_Tun.netmask = std::atoi(nmask_str.c_str());

        llarp::Addr ifaddr(host_str);
        m_IfAddr                = ifaddr.xtohl();
        m_OurRange.netmask_bits = netmask_ipv4_bits(m_Tun.netmask);
        m_OurRange.addr         = m_IfAddr;
        m_NextAddr              = m_IfAddr;
        m_HigestAddr            = m_IfAddr | (~m_OurRange.netmask_bits);
        llarp::LogInfo(Name(), " set ifaddr range to ", m_Tun.ifaddr, "/",
                       m_Tun.netmask, " lo=", m_IfAddr, " hi=", m_HigestAddr);
      }
      if(k == "ifname")
      {
        strncpy(m_Tun.ifname, v.c_str(), sizeof(m_Tun.ifname) - 1);
        llarp::LogInfo(Name(), " set ifname to ", m_Tun.ifname);
      }
      if(k == "exit-whitelist")
      {
        // add exit policy whitelist rule
        // TODO: implement me
        return true;
      }
      if(k == "exit-blacklist")
      {
        // add exit policy blacklist rule
        // TODO: implement me
        return true;
      }

      return true;
    }

    huint32_t
    ExitEndpoint::ObtainServiceNodeIP(const llarp::RouterID &other)
    {
      huint32_t ip = GetIPForIdent(other.data());
      if(m_SNodeKeys.insert(other.data()).second)
      {
        // this is a new service node make an outbound session to them
        m_SNodeSessions.insert(
            std::make_pair(other,
                           std::unique_ptr< llarp::exit::SNodeSession >(
                               new llarp::exit::SNodeSession(
                                   other,
                                   std::bind(&ExitEndpoint::QueueSNodePacket,
                                             this, std::placeholders::_1, ip),
                                   Router(), 2, 1, true))));
      }
      return ip;
    }

    bool
    ExitEndpoint::AllocateNewExit(const llarp::PubKey pk,
                                  const llarp::PathID_t &path,
                                  bool wantInternet)
    {
      if(wantInternet && !m_PermitExit)
        return false;
      huint32_t ip = GetIPForIdent(pk);
      if(Router()->paths.TransitHopPreviousIsRouter(path, pk.data()))
      {
        // we think this path belongs to a service node
        // mark it as such so we don't make an outbound session to them
        m_SNodeKeys.insert(pk.data());
      }
      m_ActiveExits.insert(
          std::make_pair(pk,
                         std::make_unique< llarp::exit::Endpoint >(
                             pk, path, !wantInternet, ip, this)));

      m_Paths[path] = pk;
      return HasLocalMappedAddrFor(pk);
    }

    std::string
    ExitEndpoint::Name() const
    {
      return m_Name;
    }

    void
    ExitEndpoint::DelEndpointInfo(const llarp::PathID_t &path)
    {
      m_Paths.erase(path);
    }

    void
    ExitEndpoint::RemoveExit(const llarp::exit::Endpoint *ep)
    {
      auto range = m_ActiveExits.equal_range(ep->PubKey());
      auto itr   = range.first;
      while(itr != range.second)
      {
        if(itr->second->LocalPath() == ep->LocalPath())
        {
          itr = m_ActiveExits.erase(itr);
          // now ep is gone af
          return;
        }
        ++itr;
      }
    }

    void
    ExitEndpoint::Tick(llarp_time_t now)
    {
      {
        auto itr = m_SNodeSessions.begin();
        while(itr != m_SNodeSessions.end())
        {
          if(itr->second->IsExpired(now))
            itr = m_SNodeSessions.erase(itr);
          else
            ++itr;
        }
      }
      {
        auto itr = m_ActiveExits.begin();
        while(itr != m_ActiveExits.end())
        {
          if(itr->second->IsExpired(now))
          {
            itr = m_ActiveExits.erase(itr);
          }
          else
          {
            itr->second->Tick(now);
            ++itr;
          }
        }
      }
    }
  }  // namespace handlers
}  // namespace llarp<|MERGE_RESOLUTION|>--- conflicted
+++ resolved
@@ -26,10 +26,7 @@
         , m_Resolver(r->netloop, this)
         , m_Name(name)
         , m_Tun{{0}, 0, {0}, 0, 0, 0, 0, 0, 0, 0}
-<<<<<<< HEAD
-=======
         , m_LocalResolverAddr("127.0.0.1", 53)
->>>>>>> 77eec3e3
         , m_InetToNetwork(name + "_exit_rx", r->netloop, r->netloop)
 
     {
