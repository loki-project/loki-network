--- conflicted
+++ resolved
@@ -103,33 +103,7 @@
 }
 
 bool
-<<<<<<< HEAD
-llarp_router_try_connect(llarp::Router *router,
-                         const llarp::RouterContact &remote,
-                         uint16_t numretries)
-{
-  // do we already have a pending job for this remote?
-  if(router->HasPendingConnectJob(remote.pubkey))
-  {
-    llarp::LogDebug("We have pending connect jobs to ", remote.pubkey);
-    return false;
-  }
-
-  auto link = router->outboundLink.get();
-  auto itr  = router->pendingEstablishJobs.emplace(
-      remote.pubkey,
-      std::make_unique< TryConnectJob >(remote, link, numretries, router));
-  TryConnectJob *job = itr.first->second.get();
-  // try establishing async
-  router->logic->queue_job({job, &on_try_connecting});
-  return true;
-}
-
-bool
-llarp_findOrCreateIdentity(llarp::Crypto *crypto, const fs::path &path,
-=======
 llarp_findOrCreateIdentity(llarp::Crypto *crypto, const char *fpath,
->>>>>>> fb7a8c50
                            llarp::SecretKey &secretkey)
 {
   llarp::LogDebug("find or create ", path);
