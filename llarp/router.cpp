#include "router.hpp"
#include <llarp/iwp.h>
#include <llarp/link.h>
#include <llarp/proto.h>
#include <llarp/router.h>
#include <llarp/link_message.hpp>
#include <llarp/messages/discard.hpp>

#include "buffer.hpp"
#include "encode.hpp"
#include "logger.hpp"
#include "net.hpp"
#include "str.hpp"

#include <fstream>

namespace llarp
{
  void
  router_iter_config(llarp_config_iterator *iter, const char *section,
                     const char *key, const char *val);

  struct async_verify_context
  {
    llarp_router *router;
    llarp_link_establish_job *establish_job;
  };

}  // namespace llarp

llarp_router::llarp_router()
    : ready(false), dht(llarp_dht_context_new(this)), inbound_msg_parser(this)
{
  llarp_rc_clear(&rc);
}

llarp_router::~llarp_router()
{
  llarp_dht_context_free(dht);
  llarp_rc_free(&rc);
}

bool
llarp_router::HandleRecvLinkMessage(llarp_link_session *session,
                                    llarp_buffer_t buf)
{
  return inbound_msg_parser.ProcessFrom(session, buf);
}

bool
llarp_router::SendToOrQueue(const llarp::RouterID &remote,
                            std::vector< llarp::ILinkMessage * > msgs)
{
  llarp_link *chosen = nullptr;
  if(!outboundLink->has_session_to(outboundLink, remote))
  {
    for(auto link : inboundLinks)
    {
      if(link->has_session_to(link, remote))
      {
        chosen = link;
        break;
      }
    }
  }
  else
    chosen = outboundLink;

  if(!chosen)
  {
    llarp_rc rc;
    llarp_rc_clear(&rc);
    llarp_pubkey_t k;
    memcpy(k, remote, sizeof(llarp_pubkey_t));

    if(!llarp_nodedb_find_rc(nodedb, &rc, k))
    {
      llarp::Warn("cannot find router ", remote, " locally so we are dropping ",
                  msgs.size(), " messages to them");

      for(auto &msg : msgs)
        delete msg;

      msgs.clear();
      return false;
    }

    for(const auto &msg : msgs)
    {
      // this will create an entry in the obmq if it's not already there
      outboundMesssageQueue[remote].push(msg);
    }
    // queued
    llarp_router_try_connect(this, &rc);
    llarp_rc_clear(&rc);
    return true;
  }

  for(const auto &msg : msgs)
  {
    outboundMesssageQueue[remote].push(msg);
  }
  FlushOutboundFor(remote, chosen);
  return true;
}

void
llarp_router::try_connect(fs::path rcfile)
{
  byte_t tmp[MAX_RC_SIZE];
  llarp_rc remote = {0};
  llarp_buffer_t buf;
  llarp::StackBuffer< decltype(tmp) >(buf, tmp);
  // open file
  {
    std::ifstream f(rcfile, std::ios::binary);
    if(f.is_open())
    {
      f.seekg(0, std::ios::end);
      size_t sz = f.tellg();
      f.seekg(0, std::ios::beg);
      if(sz <= buf.sz)
      {
        f.read((char *)buf.base, sz);
      }
      else
        llarp::Error(rcfile, " too large");
    }
    else
    {
      llarp::Error("failed to open ", rcfile);
      return;
    }
  }
  if(llarp_rc_bdecode(&remote, &buf))
  {
    if(llarp_rc_verify_sig(&crypto, &remote))
    {
      llarp::Debug("verified signature");
      if(!llarp_router_try_connect(this, &remote))
      {
        llarp::Warn("session already made");
      }
    }
    else
      llarp::Error("failed to verify signature of RC");
  }
  else
    llarp::Error("failed to decode RC");

  llarp_rc_free(&remote);
}

bool
llarp_router::EnsureIdentity()
{
  return llarp_findOrCreateIdentity(&crypto, ident_keyfile.c_str(), identity);
}

void
llarp_router::AddInboundLink(struct llarp_link *link)
{
  inboundLinks.push_back(link);
}

bool
llarp_router::Ready()
{
  return outboundLink != nullptr;
}

bool
llarp_router::SaveRC()
{
  llarp::Debug("verify RC signature");
  if(!llarp_rc_verify_sig(&crypto, &rc))
  {
    llarp::Error("RC has bad signature not saving");
    return false;
  }

  byte_t tmp[MAX_RC_SIZE];
  auto buf = llarp::StackBuffer< decltype(tmp) >(tmp);

  if(llarp_rc_bencode(&rc, &buf))
  {
    std::ofstream f(our_rc_file);
    if(f.is_open())
    {
      f.write((char *)buf.base, buf.cur - buf.base);
      llarp::Info("our RC saved to ", our_rc_file.c_str());
      return true;
    }
  }
  llarp::Error("did not save RC to ", our_rc_file.c_str());
  return false;
}

void
llarp_router::Close()
{
  for(auto link : inboundLinks)
  {
    link->stop_link(link);
    link->free_impl(link);
    delete link;
  }
  inboundLinks.clear();

  outboundLink->stop_link(outboundLink);
  outboundLink->free_impl(outboundLink);
  delete outboundLink;
  outboundLink = nullptr;
}

void
llarp_router::connect_job_retry(void *user)
{
  llarp_link_establish_job *job =
      static_cast< llarp_link_establish_job * >(user);

  llarp::Addr remote = job->ai;
  llarp::Info("trying to establish session again with ", remote);
  job->link->try_establish(job->link, job);
}

void
llarp_router::on_verify_client_rc(llarp_async_verify_rc *job)
{
  llarp::async_verify_context *ctx =
      static_cast< llarp::async_verify_context * >(job->user);
  llarp_rc_free(&job->rc);
  delete ctx;
}

void
llarp_router::on_verify_server_rc(llarp_async_verify_rc *job)
{
  llarp::async_verify_context *ctx =
      static_cast< llarp::async_verify_context * >(job->user);
  auto router = ctx->router;
  llarp::Info("rc verified? ", job->valid?"valid":"invalid");
  if(!job->valid)
  {
    llarp::Warn("invalid server RC");
    if(ctx->establish_job)
    {
      // was an outbound attempt
      auto session = ctx->establish_job->session;
      if(session)
        session->close(session);
      delete ctx->establish_job;
    }
    llarp_rc_free(&job->rc);
    delete job;
    return;
  }

  llarp::Debug("rc verified");

  // track valid router in dht
  llarp::pubkey pubkey;
  memcpy(&pubkey[0], job->rc.pubkey, pubkey.size());

  // refresh valid routers RC value if it's there
  auto v = router->validRouters.find(pubkey);
  if(v != router->validRouters.end())
  {
    // free previous RC members
    llarp_rc_free(&v->second);
  }
  router->validRouters[pubkey] = job->rc;

  // track valid router in dht
  llarp_dht_put_local_router(router->dht, &router->validRouters[pubkey]);

  // this was an outbound establish job
  if(ctx->establish_job->session)
  {
    auto session = ctx->establish_job->session;
    router->FlushOutboundFor(pubkey, session->get_parent(session));
  }
  llarp_rc_free(&job->rc);
  delete job;
}

void
llarp_router::handle_router_ticker(void *user, uint64_t orig, uint64_t left)
{
  if(left)
    return;
  llarp_router *self  = static_cast< llarp_router * >(user);
  self->ticker_job_id = 0;
  self->Tick();
  self->ScheduleTicker(orig);
}

void
llarp_router::Tick()
{
  llarp::Debug("tick router");
  llarp_link_session_iter iter;
  iter.user  = this;
  iter.visit = &send_padded_message;
  if(sendPadding)
  {
    outboundLink->iter_sessions(outboundLink, iter);
  }
}

bool
llarp_router::send_padded_message(llarp_link_session_iter *itr,
                                  llarp_link_session *peer)
{
  llarp_router *self = static_cast< llarp_router * >(itr->user);
  llarp::RouterID remote;
  remote = &peer->get_remote_router(peer)->pubkey[0];
  for(size_t idx = 0; idx < 50; ++idx)
  {
    llarp::DiscardMessage msg(9000);
    self->SendTo(remote, &msg);
  }
  return true;
}

void
llarp_router::SendTo(llarp::RouterID remote, llarp::ILinkMessage *msg)
{
  llarp_buffer_t buf =
      llarp::StackBuffer< decltype(linkmsg_buffer) >(linkmsg_buffer);

  if(!msg->BEncode(&buf))
  {
    llarp::Warn("failed to encode outbound message, buffer size left: ",
                llarp_buffer_size_left(buf));
    return;
  }
  // set size of message
  buf.sz  = buf.cur - buf.base;
  buf.cur = buf.base;

  bool sent = outboundLink->sendto(outboundLink, remote, buf);
  if(!sent)
  {
    for(auto link : inboundLinks)
    {
      if(!sent)
      {
        sent = link->sendto(link, remote, buf);
      }
    }
  }
}

void
llarp_router::ScheduleTicker(uint64_t ms)
{
  ticker_job_id =
      llarp_logic_call_later(logic, {ms, this, &handle_router_ticker});
}

void
llarp_router::SessionClosed(const llarp::RouterID &remote)
{
  // remove from valid routers and dht if it's a valid router
  auto itr = validRouters.find(remote);
  if(itr == validRouters.end())
    return;
  llarp_dht_remove_local_router(dht, remote);
  llarp_rc_free(&itr->second);
  validRouters.erase(itr);
}

void
llarp_router::FlushOutboundFor(const llarp::RouterID &remote,
                               llarp_link *chosen)
{
  llarp::Debug("Flush outbound for ", remote);
  auto itr = outboundMesssageQueue.find(remote);
  if(itr == outboundMesssageQueue.end())
    return;
  while(itr->second.size())
  {
    auto buf = llarp::StackBuffer< decltype(linkmsg_buffer) >(linkmsg_buffer);

    auto &msg = itr->second.front();

    if(!msg->BEncode(&buf))
    {
      llarp::Warn("failed to encode outbound message, buffer size left: ",
                  llarp_buffer_size_left(buf));
      delete msg;
      itr->second.pop();
      continue;
    }
    // set size of message
    buf.sz  = buf.cur - buf.base;
    buf.cur = buf.base;
    if(!chosen->sendto(chosen, remote, buf))
      llarp::Warn("failed to send outboud message to ", remote, " via ",
                  chosen->name());

    delete msg;
    itr->second.pop();
  }
}

void
llarp_router::on_try_connect_result(llarp_link_establish_job *job)
{
  llarp_router *router = static_cast< llarp_router * >(job->user);
  if(job->session)
  {
<<<<<<< HEAD
    delete job;
=======
>>>>>>> 150b6395
    auto session = job->session;
    router->async_verify_RC(session, false, job);
    return;
  }
  llarp::Info("session not established");
  llarp_logic_queue_job(router->logic, {job, &llarp_router::connect_job_retry});
}
void
llarp_router::async_verify_RC(llarp_link_session *session,
                              bool isExpectingClient,
                              llarp_link_establish_job *establish_job)
{
  llarp_async_verify_rc *job = new llarp_async_verify_rc;
  job->user = new llarp::async_verify_context{this, establish_job};
  job->rc = {};
  job->valid = false;
  job->hook = nullptr;

  job->nodedb = nodedb;
  job->logic = logic;
  job->crypto = &crypto;
  job->cryptoworker = tp;
  job->diskworker = disk;

  llarp_rc_copy(&job->rc, session->get_remote_router(session));
  if(isExpectingClient)
    job->hook = &llarp_router::on_verify_client_rc;
  else
    job->hook = &llarp_router::on_verify_server_rc;

  llarp_nodedb_async_verify(nodedb, logic, &crypto, tp, disk, job);
}

void
llarp_router::Run()
{
  // zero out router contact
  llarp::Zero(&rc, sizeof(llarp_rc));
  // fill our address list
  rc.addrs = llarp_ai_list_new();
  for(auto link : inboundLinks)
  {
    llarp_ai addr;
    link->get_our_address(link, &addr);
    llarp_ai_list_pushback(rc.addrs, &addr);
  };
  // set public key
  llarp_rc_set_pubkey(&rc, pubkey());

  llarp_rc_sign(&crypto, identity, &rc);

  if(!SaveRC())
  {
    return;
  }

  llarp::pubkey ourPubkey = pubkey();

  llarp::Info("our router has public key ", ourPubkey);
  llarp_dht_context_start(dht, ourPubkey);

  llarp::Debug("starting outbound link");
  if(!outboundLink->start_link(outboundLink, logic))
  {
    llarp::Warn("outbound link failed to start");
  }

  // start links
  for(auto link : inboundLinks)
  {
    if(link->start_link(link, logic))
      llarp::Debug("Link ", link->name(), " started");
    else
      llarp::Warn("Link ", link->name(), " failed to start");
  }

  llarp_logic_call_later(logic, {1000, this, &ConnectAll});

  ScheduleTicker(500);
}

void
llarp_router::ConnectAll(void *user, uint64_t orig, uint64_t left)
{
  if(left)
    return;
  llarp_router *self = static_cast< llarp_router * >(user);
  for(const auto &itr : self->connect)
  {
    llarp::Info("connecting to node ", itr.first);
    self->try_connect(itr.second);
  }
}

bool
llarp_router::iter_try_connect(llarp_router_link_iter *iter,
                               llarp_router *router, llarp_link *link)
{
  if(!link)
    return true;

  llarp_link_establish_job *job = new llarp_link_establish_job;

  if(!job)
    return true;
  llarp_ai *ai = static_cast< llarp_ai * >(iter->user);
  llarp_ai_copy(&job->ai, ai);
  job->timeout = 10000;
  job->result  = &llarp_router::on_try_connect_result;
  // give router as user pointer
  job->user = router;
  link->try_establish(link, job);
  // break iteration
  return false;
}

extern "C" {

struct llarp_router *
llarp_init_router(struct llarp_threadpool *tp, struct llarp_ev_loop *netloop,
                  struct llarp_logic *logic)
{
  llarp_router *router = new llarp_router();
  if(router)
  {
    router->netloop = netloop;
    router->tp      = tp;
    router->logic   = logic;
    // TODO: make disk io threadpool count configurable
#ifdef TESTNET
    router->disk = tp;
#else
    router->disk = llarp_init_threadpool(1, "llarp-diskio");
#endif
    llarp_crypto_libsodium_init(&router->crypto);
  }
  return router;
}

bool
llarp_router::InitOutboundLink()
{
  if(outboundLink)
    return true;
  auto link = new llarp_link;
  llarp::Zero(link, sizeof(llarp_link));

  llarp_iwp_args args = {
      .crypto       = &crypto,
      .logic        = logic,
      .cryptoworker = tp,
      .router       = this,
      .keyfile      = transport_keyfile.c_str(),
  };
  auto afs = {AF_INET, AF_INET6};
  iwp_link_init(link, args);
  if(llarp_link_initialized(link))
  {
    llarp::Info("outbound link initialized");
    for(auto af : afs)
    {
      if(link->configure(link, netloop, "*", af, 0))
      {
        outboundLink = link;
        llarp::Info("outbound link ready");
        return true;
      }
    }
  }
  delete link;
  llarp::Error("failed to initialize outbound link");
  return false;
}

bool
llarp_configure_router(struct llarp_router *router, struct llarp_config *conf)
{
  llarp_config_iterator iter;
  iter.user  = router;
  iter.visit = llarp::router_iter_config;
  llarp_config_iter(conf, &iter);
  if(!router->InitOutboundLink())
    return false;
  if(!router->Ready())
  {
    return false;
  }
  return router->EnsureIdentity();
}

void
llarp_run_router(struct llarp_router *router, struct llarp_nodedb *nodedb)
{
  router->nodedb = nodedb;
  router->Run();
}

bool
llarp_router_try_connect(struct llarp_router *router, struct llarp_rc *remote)
{
  // try first address only
  llarp_ai addr;
  if(llarp_ai_list_index(remote->addrs, 0, &addr))
  {
    auto link                     = router->outboundLink;
    llarp_link_establish_job *job = new llarp_link_establish_job;

    llarp_ai_copy(&job->ai, &addr);
    job->timeout = 10000;
    job->result  = &llarp_router::on_try_connect_result;
    // give router as user pointer
    job->user = router;
    link->try_establish(link, job);
    return true;
  }
  return false;
}

void
llarp_rc_clear(struct llarp_rc *rc)
{
  // zero out router contact
  llarp::Zero(rc, sizeof(llarp_rc));
}

bool
llarp_rc_addr_list_iter(struct llarp_ai_list_iter *iter, struct llarp_ai *ai)
{
  struct llarp_rc *rc = (llarp_rc *)iter->user;
  llarp_ai_list_pushback(rc->addrs, ai);
  return true;
}

void
llarp_rc_set_addrs(struct llarp_rc *rc, struct llarp_alloc *mem,
                   struct llarp_ai_list *addr)
{
  rc->addrs = llarp_ai_list_new();
  struct llarp_ai_list_iter ai_itr;
  ai_itr.user  = rc;
  ai_itr.visit = &llarp_rc_addr_list_iter;
  llarp_ai_list_iterate(addr, &ai_itr);
}

void
llarp_rc_set_pubkey(struct llarp_rc *rc, uint8_t *pubkey)
{
  // set public key
  memcpy(rc->pubkey, pubkey, 32);
}

bool
llarp_findOrCreateIdentity(llarp_crypto *crypto, const char *fpath,
                           byte_t *secretkey)
{
  llarp::Debug("find or create ", fpath);
  fs::path path(fpath);
  std::error_code ec;
  if(!fs::exists(path, ec))
  {
    llarp::Info("regenerated identity key");
    crypto->identity_keygen(secretkey);
    std::ofstream f(path, std::ios::binary);
    if(f.is_open())
    {
      f.write((char *)secretkey, sizeof(llarp_seckey_t));
    }
  }
  std::ifstream f(path, std::ios::binary);
  if(f.is_open())
  {
    f.read((char *)secretkey, sizeof(llarp_seckey_t));
    return true;
  }
  llarp::Info("failed to get identity key");
  return false;
}

bool
llarp_rc_write(struct llarp_rc *rc, const char *fpath)
{
  fs::path our_rc_file(fpath);
  byte_t tmp[MAX_RC_SIZE];
  auto buf = llarp::StackBuffer< decltype(tmp) >(tmp);

  if(llarp_rc_bencode(rc, &buf))
  {
    std::ofstream f(our_rc_file, std::ios::binary);
    if(f.is_open())
    {
      f.write((char *)buf.base, buf.cur - buf.base);
      return true;
    }
  }
  return false;
}

void
llarp_rc_sign(llarp_crypto *crypto, const byte_t *seckey, struct llarp_rc *rc)
{
  byte_t buf[MAX_RC_SIZE];
  auto signbuf = llarp::StackBuffer< decltype(buf) >(buf);
  // zero out previous signature
  llarp::Zero(rc->signature, sizeof(rc->signature));
  // encode
  if(llarp_rc_bencode(rc, &signbuf))
  {
    // sign
    signbuf.sz = signbuf.cur - signbuf.base;
    crypto->sign(rc->signature, seckey, signbuf);
  }
}

void
llarp_stop_router(struct llarp_router *router)
{
  if(router)
    router->Close();
}

void
llarp_router_iterate_links(struct llarp_router *router,
                           struct llarp_router_link_iter i)
{
  for(auto link : router->inboundLinks)
    if(!i.visit(&i, router, link))
      return;
  i.visit(&i, router, router->outboundLink);
}

void
llarp_free_router(struct llarp_router **router)
{
  if(*router)
  {
    delete *router;
  }
  *router = nullptr;
}
}

namespace llarp
{
  void
  router_iter_config(llarp_config_iterator *iter, const char *section,
                     const char *key, const char *val)
  {
    llarp_router *self = static_cast< llarp_router * >(iter->user);
    int af;
    uint16_t proto;
    if(StrEq(val, "eth"))
    {
#ifdef AF_LINK
      af = AF_LINK;
#endif
#ifdef AF_PACKET
      af = AF_PACKET;
#endif
      proto = LLARP_ETH_PROTO;
    }
    else
    {
      // try IPv4 first
      af    = AF_INET;
      proto = std::atoi(val);
    }

    struct llarp_link *link = nullptr;
    if(StrEq(section, "bind"))
    {
      if(!StrEq(key, "*"))
      {
        link = new llarp_link;
        llarp::Zero(link, sizeof(llarp_link));

        llarp_iwp_args args = {
            .crypto       = &self->crypto,
            .logic        = self->logic,
            .cryptoworker = self->tp,
            .router       = self,
            .keyfile      = self->transport_keyfile.c_str(),
        };
        iwp_link_init(link, args);
        if(llarp_link_initialized(link))
        {
          llarp::Info("link ", key, " initialized");
          if(link->configure(link, self->netloop, key, af, proto))
          {
            self->AddInboundLink(link);
            return;
          }
          if(af == AF_INET6)
          {
            // we failed to configure IPv6
            // try IPv4
            llarp::Info("link ", key, " failed to configure IPv6, trying IPv4");
            af = AF_INET;
            if(link->configure(link, self->netloop, key, af, proto))
            {
              llarp_ai ai;
              link->get_our_address(link, &ai);
              llarp::Addr addr = ai;
              self->AddInboundLink(link);
              return;
            }
          }
        }
      }
      llarp::Error("link ", key, " failed to configure");
    }
    else if(StrEq(section, "connect"))
    {
      self->connect[key] = val;
    }
    else if(StrEq(section, "router"))
    {
      if(StrEq(key, "contact-file"))
      {
        self->our_rc_file = val;
      }
      if(StrEq(key, "transport-privkey"))
      {
        self->transport_keyfile = val;
      }
      if(StrEq(key, "ident-privkey"))
      {
        self->ident_keyfile = val;
      }
    }
  }

}  // namespace llarp<|MERGE_RESOLUTION|>--- conflicted
+++ resolved
@@ -411,10 +411,6 @@
   llarp_router *router = static_cast< llarp_router * >(job->user);
   if(job->session)
   {
-<<<<<<< HEAD
-    delete job;
-=======
->>>>>>> 150b6395
     auto session = job->session;
     router->async_verify_RC(session, false, job);
     return;
